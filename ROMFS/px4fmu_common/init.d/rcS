#!nsh
#
# PX4FMU startup script.

#
# Default to auto-start mode.  An init script on the microSD card
# can change this to prevent automatic startup of the flight script.
#
set MODE autostart

#
# Try to mount the microSD card.
#
echo "[init] looking for microSD..."
if mount -t vfat /dev/mmcsd0 /fs/microsd
then
	echo "[init] card mounted at /fs/microsd"
	# Start playing the startup tune
	tone_alarm start
else
	echo "[init] no microSD card found"
	# Play SOS
	tone_alarm 2
fi

#
# Look for an init script on the microSD card.
#
# To prevent automatic startup in the current flight mode,
# the script should set MODE to some other value.
#
if [ -f /fs/microsd/etc/rc ]
then
	echo "[init] reading /fs/microsd/etc/rc"
	sh /fs/microsd/etc/rc
fi
# Also consider rc.txt files
if [ -f /fs/microsd/etc/rc.txt ]
then
	echo "[init] reading /fs/microsd/etc/rc.txt"
	sh /fs/microsd/etc/rc.txt
fi

# if this is an APM build then there will be a rc.APM script
# from an EXTERNAL_SCRIPTS build option
if [ -f /etc/init.d/rc.APM ]
then
<<<<<<< HEAD

	#
	# Check for USB host
	#
	if [ $USB != autoconnect ]
	then
		echo "[init] not connecting USB"
	else
		if sercon
		then
			echo "[init] USB interface connected"
		else
			if [ -f /dev/ttyACM0 ]
				echo "[init] NSH via USB"
			then
			else
				echo "[init] No USB connected"
			fi
		fi
	fi

	echo Running rc.APM
=======
	if sercon
	then
		echo "[init] USB interface connected"
	fi

	echo "Running rc.APM"
>>>>>>> 0cd8f2d3
	# if APM startup is successful then nsh will exit
	sh /etc/init.d/rc.APM
fi

if [ $MODE == autostart ]
then

#
# Start the ORB (first app to start)
#
uorb start

#
# Load microSD params
#
if ramtron start
then
	param select /ramtron/params
	if [ -f /ramtron/params ]
	then
		param load /ramtron/params
	fi
else
	param select /fs/microsd/params
	if [ -f /fs/microsd/params ]
	then
		param load /fs/microsd/params
	fi
fi

fi<|MERGE_RESOLUTION|>--- conflicted
+++ resolved
@@ -45,37 +45,12 @@
 # from an EXTERNAL_SCRIPTS build option
 if [ -f /etc/init.d/rc.APM ]
 then
-<<<<<<< HEAD
-
-	#
-	# Check for USB host
-	#
-	if [ $USB != autoconnect ]
-	then
-		echo "[init] not connecting USB"
-	else
-		if sercon
-		then
-			echo "[init] USB interface connected"
-		else
-			if [ -f /dev/ttyACM0 ]
-				echo "[init] NSH via USB"
-			then
-			else
-				echo "[init] No USB connected"
-			fi
-		fi
-	fi
-
-	echo Running rc.APM
-=======
 	if sercon
 	then
 		echo "[init] USB interface connected"
 	fi
 
 	echo "Running rc.APM"
->>>>>>> 0cd8f2d3
 	# if APM startup is successful then nsh will exit
 	sh /etc/init.d/rc.APM
 fi
