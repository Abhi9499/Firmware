/****************************************************************************
 *
 *   Copyright (C) 2012 PX4 Development Team. All rights reserved.
 *   Author: Tobias Naegeli <naegelit@student.ethz.ch>
 *           Lorenz Meier <lm@inf.ethz.ch>
 *
 * Redistribution and use in source and binary forms, with or without
 * modification, are permitted provided that the following conditions
 * are met:
 *
 * 1. Redistributions of source code must retain the above copyright
 *    notice, this list of conditions and the following disclaimer.
 * 2. Redistributions in binary form must reproduce the above copyright
 *    notice, this list of conditions and the following disclaimer in
 *    the documentation and/or other materials provided with the
 *    distribution.
 * 3. Neither the name PX4 nor the names of its contributors may be
 *    used to endorse or promote products derived from this software
 *    without specific prior written permission.
 *
 * THIS SOFTWARE IS PROVIDED BY THE COPYRIGHT HOLDERS AND CONTRIBUTORS
 * "AS IS" AND ANY EXPRESS OR IMPLIED WARRANTIES, INCLUDING, BUT NOT
 * LIMITED TO, THE IMPLIED WARRANTIES OF MERCHANTABILITY AND FITNESS
 * FOR A PARTICULAR PURPOSE ARE DISCLAIMED. IN NO EVENT SHALL THE
 * COPYRIGHT OWNER OR CONTRIBUTORS BE LIABLE FOR ANY DIRECT, INDIRECT,
 * INCIDENTAL, SPECIAL, EXEMPLARY, OR CONSEQUENTIAL DAMAGES (INCLUDING,
 * BUT NOT LIMITED TO, PROCUREMENT OF SUBSTITUTE GOODS OR SERVICES; LOSS
 * OF USE, DATA, OR PROFITS; OR BUSINESS INTERRUPTION) HOWEVER CAUSED
 * AND ON ANY THEORY OF LIABILITY, WHETHER IN CONTRACT, STRICT
 * LIABILITY, OR TORT (INCLUDING NEGLIGENCE OR OTHERWISE) ARISING IN
 * ANY WAY OUT OF THE USE OF THIS SOFTWARE, EVEN IF ADVISED OF THE
 * POSSIBILITY OF SUCH DAMAGE.
 *
 ****************************************************************************/

/*
 * @file attitude_estimator_ekf_main.c
 *
 * Extended Kalman Filter for Attitude Estimation.
 */

#include <nuttx/config.h>
#include <unistd.h>
#include <stdlib.h>
#include <stdio.h>
#include <stdbool.h>
#include <poll.h>
#include <fcntl.h>
#include <float.h>
#include <nuttx/sched.h>
#include <sys/prctl.h>
#include <termios.h>
#include <errno.h>
#include <limits.h>
#include <math.h>
#include <uORB/uORB.h>
#include <uORB/topics/debug_key_value.h>
#include <uORB/topics/sensor_combined.h>
#include <uORB/topics/vehicle_attitude.h>
#include <uORB/topics/vehicle_control_mode.h>
#include <uORB/topics/vehicle_gps_position.h>
#include <uORB/topics/parameter_update.h>
#include <drivers/drv_hrt.h>

#include <lib/mathlib/mathlib.h>

#include <systemlib/systemlib.h>
#include <systemlib/perf_counter.h>
#include <systemlib/err.h>

#ifdef __cplusplus
extern "C" {
#endif
#include "codegen/attitudeKalmanfilter_initialize.h"
#include "codegen/attitudeKalmanfilter.h"
#include "attitude_estimator_ekf_params.h"
#ifdef __cplusplus
}
#endif

extern "C" __EXPORT int attitude_estimator_ekf_main(int argc, char *argv[]);

static bool thread_should_exit = false;		/**< Deamon exit flag */
static bool thread_running = false;		/**< Deamon status flag */
static int attitude_estimator_ekf_task;				/**< Handle of deamon task / thread */

/**
 * Mainloop of attitude_estimator_ekf.
 */
int attitude_estimator_ekf_thread_main(int argc, char *argv[]);

/**
 * Print the correct usage.
 */
static void usage(const char *reason);

static void
usage(const char *reason)
{
	if (reason)
		fprintf(stderr, "%s\n", reason);

	fprintf(stderr, "usage: attitude_estimator_ekf {start|stop|status} [-p <additional params>]\n\n");
	exit(1);
}

/**
 * The attitude_estimator_ekf app only briefly exists to start
 * the background job. The stack size assigned in the
 * Makefile does only apply to this management task.
 *
 * The actual stack size should be set in the call
 * to task_create().
 */
int attitude_estimator_ekf_main(int argc, char *argv[])
{
	if (argc < 1)
		usage("missing command");

	if (!strcmp(argv[1], "start")) {

		if (thread_running) {
			printf("attitude_estimator_ekf already running\n");
			/* this is not an error */
			exit(0);
		}

		thread_should_exit = false;
		attitude_estimator_ekf_task = task_spawn_cmd("attitude_estimator_ekf",
					      SCHED_DEFAULT,
					      SCHED_PRIORITY_MAX - 5,
					      14000,
					      attitude_estimator_ekf_thread_main,
					      (argv) ? (const char **)&argv[2] : (const char **)NULL);
		exit(0);
	}

	if (!strcmp(argv[1], "stop")) {
		thread_should_exit = true;
		exit(0);
	}

	if (!strcmp(argv[1], "status")) {
		if (thread_running) {
			warnx("running");
			exit(0);

		} else {
			warnx("not started");
			exit(1);
		}

		exit(0);
	}

	usage("unrecognized command");
	exit(1);
}

/*
 * [Rot_matrix,x_aposteriori,P_aposteriori] = attitudeKalmanfilter(dt,z_k,x_aposteriori_k,P_aposteriori_k,knownConst)
 */

/*
 * EKF Attitude Estimator main function.
 *
 * Estimates the attitude recursively once started.
 *
 * @param argc number of commandline arguments (plus command name)
 * @param argv strings containing the arguments
 */
int attitude_estimator_ekf_thread_main(int argc, char *argv[])
{

const unsigned int loop_interval_alarm = 6500;	// loop interval in microseconds

	float dt = 0.005f;
/* state vector x has the following entries [ax,ay,az||mx,my,mz||wox,woy,woz||wx,wy,wz]' */
	float z_k[9] = {0.0f, 0.0f, 0.0f, 0.0f, 0.0f, 9.81f, 0.2f, -0.2f, 0.2f};					/**< Measurement vector */
	float x_aposteriori_k[12];		/**< states */
	float P_aposteriori_k[144] = {100.f, 0,   0,   0,   0,   0,   0,   0,   0,   0,   0,   0,
				     0, 100.f,   0,   0,   0,   0,   0,   0,   0,   0,   0,   0,
				     0,   0, 100.f,   0,   0,   0,   0,   0,   0,   0,   0,   0,
				     0,   0,   0, 100.f,   0,   0,   0,   0,   0,   0,   0,   0,
				     0,   0,   0,   0,  100.f,  0,   0,   0,   0,   0,   0,   0,
				     0,   0,   0,   0,   0, 100.f,   0,   0,   0,   0,   0,   0,
				     0,   0,   0,   0,   0,   0, 100.f,   0,   0,   0,   0,   0,
				     0,   0,   0,   0,   0,   0,   0, 100.f,   0,   0,   0,   0,
				     0,   0,   0,   0,   0,   0,   0,   0, 100.f,   0,   0,   0,
				     0,   0,   0,   0,   0,   0,   0,   0,  0.0f, 100.0f,   0,   0,
				     0,   0,   0,   0,   0,   0,   0,   0,  0.0f,   0,   100.0f,   0,
				     0,   0,   0,   0,   0,   0,   0,   0,  0.0f,   0,   0,   100.0f,
				    }; /**< init: diagonal matrix with big values */

	float x_aposteriori[12];
	float P_aposteriori[144];

	/* output euler angles */
	float euler[3] = {0.0f, 0.0f, 0.0f};

	float Rot_matrix[9] = {1.f,  0,  0,
			      0,  1.f,  0,
			      0,  0,  1.f
			     };		/**< init: identity matrix */

	// print text
	printf("Extended Kalman Filter Attitude Estimator initialized..\n\n");
	fflush(stdout);

	int overloadcounter = 19;

	/* Initialize filter */
	attitudeKalmanfilter_initialize();

	/* store start time to guard against too slow update rates */
	uint64_t last_run = hrt_absolute_time();

	struct sensor_combined_s raw;
	memset(&raw, 0, sizeof(raw));
	struct vehicle_gps_position_s gps;
	memset(&gps, 0, sizeof(gps));
	struct vehicle_attitude_s att;
	memset(&att, 0, sizeof(att));
	struct vehicle_control_mode_s control_mode;
	memset(&control_mode, 0, sizeof(control_mode));

	uint64_t last_data = 0;
	uint64_t last_measurement = 0;
	uint64_t last_gps = 0;

	float vel_prev[3] = { 0.0f, 0.0f, 0.0f };

	/* subscribe to raw data */
	int sub_raw = orb_subscribe(ORB_ID(sensor_combined));
	/* rate-limit raw data updates to 333 Hz (sensors app publishes at 200, so this is just paranoid) */
	orb_set_interval(sub_raw, 3);

	/* subscribe to GPS */
	int sub_gps = orb_subscribe(ORB_ID(vehicle_gps_position));

	/* subscribe to param changes */
	int sub_params = orb_subscribe(ORB_ID(parameter_update));

	/* subscribe to control mode*/
	int sub_control_mode = orb_subscribe(ORB_ID(vehicle_control_mode));

	/* advertise attitude */
	orb_advert_t pub_att = orb_advertise(ORB_ID(vehicle_attitude), &att);

	int loopcounter = 0;
	int printcounter = 0;

	thread_running = true;

	/* advertise debug value */
	// struct debug_key_value_s dbg = { .key = "", .value = 0.0f };
	// orb_advert_t pub_dbg = -1;

	float sensor_update_hz[3] = {0.0f, 0.0f, 0.0f};
	// XXX write this out to perf regs

	/* keep track of sensor updates */
	uint32_t sensor_last_count[3] = {0, 0, 0};
	uint64_t sensor_last_timestamp[3] = {0, 0, 0};

	struct attitude_estimator_ekf_params ekf_params;

	struct attitude_estimator_ekf_param_handles ekf_param_handles;

	/* initialize parameter handles */
	parameters_init(&ekf_param_handles);

	uint64_t start_time = hrt_absolute_time();
	bool initialized = false;

	float gyro_offsets[3] = { 0.0f, 0.0f, 0.0f };
	unsigned offset_count = 0;

<<<<<<< HEAD
=======
	/* actual acceleration (by GPS velocity) in body frame */
	float acc[3] = { 0.0f, 0.0f, 0.0f };

>>>>>>> 464df9c5
	/* rotation matrix for magnetic declination */
	math::Matrix<3, 3> R_decl;
	R_decl.identity();

	/* register the perf counter */
	perf_counter_t ekf_loop_perf = perf_alloc(PC_ELAPSED, "attitude_estimator_ekf");

	/* Main loop*/
	while (!thread_should_exit) {

		struct pollfd fds[2];
		fds[0].fd = sub_raw;
		fds[0].events = POLLIN;
		fds[1].fd = sub_params;
		fds[1].events = POLLIN;
		int ret = poll(fds, 2, 1000);

		if (ret < 0) {
			/* XXX this is seriously bad - should be an emergency */
		} else if (ret == 0) {
			/* check if we're in HIL - not getting sensor data is fine then */
			orb_copy(ORB_ID(vehicle_control_mode), sub_control_mode, &control_mode);

			if (!control_mode.flag_system_hil_enabled) {
				fprintf(stderr,
					"[att ekf] WARNING: Not getting sensors - sensor app running?\n");
			}

		} else {

			/* only update parameters if they changed */
			if (fds[1].revents & POLLIN) {
				/* read from param to clear updated flag */
				struct parameter_update_s update;
				orb_copy(ORB_ID(parameter_update), sub_params, &update);

				/* update parameters */
				parameters_update(&ekf_param_handles, &ekf_params);

				/* update mag declination rotation matrix */
				R_decl.from_euler(0.0f, 0.0f, ekf_params.mag_decl);
			}

			/* only run filter if sensor values changed */
			if (fds[0].revents & POLLIN) {

				/* get latest measurements */
				orb_copy(ORB_ID(sensor_combined), sub_raw, &raw);
				orb_copy(ORB_ID(vehicle_gps_position), sub_gps, &gps);

				if (!initialized) {
					// XXX disabling init for now
					initialized = true;

					// gyro_offsets[0] += raw.gyro_rad_s[0];
					// gyro_offsets[1] += raw.gyro_rad_s[1];
					// gyro_offsets[2] += raw.gyro_rad_s[2];
					// offset_count++;

					// if (hrt_absolute_time() - start_time > 3000000LL) {
					// 	initialized = true;
					// 	gyro_offsets[0] /= offset_count;
					// 	gyro_offsets[1] /= offset_count;
					// 	gyro_offsets[2] /= offset_count;
					// }

				} else {

					perf_begin(ekf_loop_perf);

					/* Calculate data time difference in seconds */
					dt = (raw.timestamp - last_measurement) / 1000000.0f;
					last_measurement = raw.timestamp;
					uint8_t update_vect[3] = {0, 0, 0};

					/* Fill in gyro measurements */
					if (sensor_last_count[0] != raw.gyro_counter) {
						update_vect[0] = 1;
						sensor_last_count[0] = raw.gyro_counter;
						sensor_update_hz[0] = 1e6f / (raw.timestamp - sensor_last_timestamp[0]);
						sensor_last_timestamp[0] = raw.timestamp;
					}

					z_k[0] =  raw.gyro_rad_s[0] - gyro_offsets[0];
					z_k[1] =  raw.gyro_rad_s[1] - gyro_offsets[1];
					z_k[2] =  raw.gyro_rad_s[2] - gyro_offsets[2];

					/* update accelerometer measurements */
					if (sensor_last_count[1] != raw.accelerometer_counter) {
						update_vect[1] = 1;
						sensor_last_count[1] = raw.accelerometer_counter;
						sensor_update_hz[1] = 1e6f / (raw.timestamp - sensor_last_timestamp[1]);
						sensor_last_timestamp[1] = raw.timestamp;
					}

					if (gps.fix_type >= 3 && gps.eph_m < 10.0f && gps.vel_ned_valid && hrt_absolute_time() < gps.timestamp_velocity + 500000) {
						if (last_gps != 0 && gps.timestamp_velocity != last_gps) {
							float gps_dt = (gps.timestamp_velocity - last_gps) / 1000000.0f;
							/* calculate acceleration in NED frame */
							float acc_NED[3];
							acc_NED[0] = (gps.vel_n_m_s - vel_prev[0]) / gps_dt;
							acc_NED[1] = (gps.vel_e_m_s - vel_prev[1]) / gps_dt;
							acc_NED[2] = (gps.vel_d_m_s - vel_prev[2]) / gps_dt;

							/* project acceleration to body frame */
							for (int i = 0; i < 3; i++) {
								acc[i] = 0.0f;
								for (int j = 0; j < 3; j++) {
									acc[i] += att.R[j][i] * acc_NED[j];
								}
							}

							vel_prev[0] = gps.vel_n_m_s;
							vel_prev[1] = gps.vel_e_m_s;
							vel_prev[2] = gps.vel_d_m_s;
						}
						last_gps = gps.timestamp_velocity;

					} else {
						acc[0] = 0.0f;
						acc[1] = 0.0f;
						acc[2] = 0.0f;

						vel_prev[0] = 0.0f;
						vel_prev[1] = 0.0f;
						vel_prev[2] = 0.0f;
						last_gps = 0;
					}

					z_k[3] = raw.accelerometer_m_s2[0] - acc[0];
					z_k[4] = raw.accelerometer_m_s2[1] - acc[1];
					z_k[5] = raw.accelerometer_m_s2[2] - acc[2];

					/* update magnetometer measurements */
					if (sensor_last_count[2] != raw.magnetometer_counter) {
						update_vect[2] = 1;
						sensor_last_count[2] = raw.magnetometer_counter;
						sensor_update_hz[2] = 1e6f / (raw.timestamp - sensor_last_timestamp[2]);
						sensor_last_timestamp[2] = raw.timestamp;
					}

					z_k[6] = raw.magnetometer_ga[0];
					z_k[7] = raw.magnetometer_ga[1];
					z_k[8] = raw.magnetometer_ga[2];

					uint64_t now = hrt_absolute_time();
					unsigned int time_elapsed = now - last_run;
					last_run = now;

					if (time_elapsed > loop_interval_alarm) {
						//TODO: add warning, cpu overload here
						// if (overloadcounter == 20) {
						// 	printf("CPU OVERLOAD DETECTED IN ATTITUDE ESTIMATOR EKF (%lu > %lu)\n", time_elapsed, loop_interval_alarm);
						// 	overloadcounter = 0;
						// }

						overloadcounter++;
					}

					static bool const_initialized = false;

					/* initialize with good values once we have a reasonable dt estimate */
					if (!const_initialized && dt < 0.05f && dt > 0.001f) {
						dt = 0.005f;
						parameters_update(&ekf_param_handles, &ekf_params);

						x_aposteriori_k[0] = z_k[0];
						x_aposteriori_k[1] = z_k[1];
						x_aposteriori_k[2] = z_k[2];
						x_aposteriori_k[3] = 0.0f;
						x_aposteriori_k[4] = 0.0f;
						x_aposteriori_k[5] = 0.0f;
						x_aposteriori_k[6] = z_k[3];
						x_aposteriori_k[7] = z_k[4];
						x_aposteriori_k[8] = z_k[5];
						x_aposteriori_k[9] = z_k[6];
						x_aposteriori_k[10] = z_k[7];
						x_aposteriori_k[11] = z_k[8];

						const_initialized = true;
					}

					/* do not execute the filter if not initialized */
					if (!const_initialized) {
						continue;
					}

					uint64_t timing_start = hrt_absolute_time();

					attitudeKalmanfilter(update_vect, dt, z_k, x_aposteriori_k, P_aposteriori_k, ekf_params.q, ekf_params.r,
							     euler, Rot_matrix, x_aposteriori, P_aposteriori);

					/* swap values for next iteration, check for fatal inputs */
					if (isfinite(euler[0]) && isfinite(euler[1]) && isfinite(euler[2])) {
						memcpy(P_aposteriori_k, P_aposteriori, sizeof(P_aposteriori_k));
						memcpy(x_aposteriori_k, x_aposteriori, sizeof(x_aposteriori_k));

					} else {
						/* due to inputs or numerical failure the output is invalid, skip it */
						continue;
					}

					if (last_data > 0 && raw.timestamp - last_data > 30000)
						printf("[attitude estimator ekf] sensor data missed! (%llu)\n", raw.timestamp - last_data);

					last_data = raw.timestamp;

					/* send out */
					att.timestamp = raw.timestamp;

					att.roll = euler[0];
					att.pitch = euler[1];
					att.yaw = euler[2] + ekf_params.mag_decl;

					att.rollspeed = x_aposteriori[0];
					att.pitchspeed = x_aposteriori[1];
					att.yawspeed = x_aposteriori[2];
					att.rollacc = x_aposteriori[3];
					att.pitchacc = x_aposteriori[4];
					att.yawacc = x_aposteriori[5];

					/* copy offsets */
					memcpy(&att.rate_offsets, &(x_aposteriori[3]), sizeof(att.rate_offsets));

					/* magnetic declination */

					math::Matrix<3, 3> R_body = (&Rot_matrix[0]);
					math::Matrix<3, 3> R = R_decl * R_body;

					/* copy rotation matrix */
					memcpy(&att.R[0][0], &R.data[0][0], sizeof(att.R));
					att.R_valid = true;

					if (isfinite(att.roll) && isfinite(att.pitch) && isfinite(att.yaw)) {
						// Broadcast
						orb_publish(ORB_ID(vehicle_attitude), pub_att, &att);

					} else {
						warnx("NaN in roll/pitch/yaw estimate!");
					}

					perf_end(ekf_loop_perf);
				}
			}
		}

		loopcounter++;
	}

	thread_running = false;

	return 0;
}<|MERGE_RESOLUTION|>--- conflicted
+++ resolved
@@ -276,12 +276,9 @@
 	float gyro_offsets[3] = { 0.0f, 0.0f, 0.0f };
 	unsigned offset_count = 0;
 
-<<<<<<< HEAD
-=======
 	/* actual acceleration (by GPS velocity) in body frame */
 	float acc[3] = { 0.0f, 0.0f, 0.0f };
 
->>>>>>> 464df9c5
 	/* rotation matrix for magnetic declination */
 	math::Matrix<3, 3> R_decl;
 	R_decl.identity();
