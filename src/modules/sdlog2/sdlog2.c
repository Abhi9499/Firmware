--- conflicted
+++ resolved
@@ -601,10 +601,7 @@
 	/* --- IMPORTANT: DEFINE NUMBER OF ORB STRUCTS TO WAIT FOR HERE --- */
 	/* number of messages */
 	const ssize_t fdsc = 17;
-<<<<<<< HEAD
-
-=======
->>>>>>> a11895ac
+
 	/* Sanity check variable and index */
 	ssize_t fdsc_count = 0;
 	/* file descriptors to wait for */
