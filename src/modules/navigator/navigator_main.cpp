/****************************************************************************
 *
 *   Copyright (c) 2013, 2014 PX4 Development Team. All rights reserved.
 *   Author: @author Lorenz Meier <lm@inf.ethz.ch>
 *           @author Jean Cyr <jean.m.cyr@gmail.com>
 *           @author Julian Oes <joes@student.ethz.ch>
 *           @author Anton Babushkin <anton.babushkin@me.com>
 *
 * Redistribution and use in source and binary forms, with or without
 * modification, are permitted provided that the following conditions
 * are met:
 *
 * 1. Redistributions of source code must retain the above copyright
 *    notice, this list of conditions and the following disclaimer.
 * 2. Redistributions in binary form must reproduce the above copyright
 *    notice, this list of conditions and the following disclaimer in
 *    the documentation and/or other materials provided with the
 *    distribution.
 * 3. Neither the name PX4 nor the names of its contributors may be
 *    used to endorse or promote products derived from this software
 *    without specific prior written permission.
 *
 * THIS SOFTWARE IS PROVIDED BY THE COPYRIGHT HOLDERS AND CONTRIBUTORS
 * "AS IS" AND ANY EXPRESS OR IMPLIED WARRANTIES, INCLUDING, BUT NOT
 * LIMITED TO, THE IMPLIED WARRANTIES OF MERCHANTABILITY AND FITNESS
 * FOR A PARTICULAR PURPOSE ARE DISCLAIMED. IN NO EVENT SHALL THE
 * COPYRIGHT OWNER OR CONTRIBUTORS BE LIABLE FOR ANY DIRECT, INDIRECT,
 * INCIDENTAL, SPECIAL, EXEMPLARY, OR CONSEQUENTIAL DAMAGES (INCLUDING,
 * BUT NOT LIMITED TO, PROCUREMENT OF SUBSTITUTE GOODS OR SERVICES; LOSS
 * OF USE, DATA, OR PROFITS; OR BUSINESS INTERRUPTION) HOWEVER CAUSED
 * AND ON ANY THEORY OF LIABILITY, WHETHER IN CONTRACT, STRICT
 * LIABILITY, OR TORT (INCLUDING NEGLIGENCE OR OTHERWISE) ARISING IN
 * ANY WAY OUT OF THE USE OF THIS SOFTWARE, EVEN IF ADVISED OF THE
 * POSSIBILITY OF SUCH DAMAGE.
 *
 ****************************************************************************/
/**
 * @file navigator_main.c
 * Implementation of the main navigation state machine.
 *
 * Handles missions, geo fencing and failsafe navigation behavior.
 * Published the mission item triplet for the position controller.
 *
 * @author Lorenz Meier <lm@inf.ethz.ch>
 * @author Jean Cyr <jean.m.cyr@gmail.com>
 * @author Julian Oes <joes@student.ethz.ch>
 * @author Anton Babushkin <anton.babushkin@me.com>
 */

#include <nuttx/config.h>
#include <stdio.h>
#include <stdlib.h>
#include <string.h>
#include <unistd.h>
#include <fcntl.h>
#include <errno.h>
#include <math.h>
#include <poll.h>
#include <time.h>
#include <sys/ioctl.h>
#include <drivers/device/device.h>
#include <drivers/drv_hrt.h>
#include <arch/board/board.h>
#include <uORB/uORB.h>
#include <uORB/topics/vehicle_global_position.h>
#include <uORB/topics/home_position.h>
#include <uORB/topics/position_setpoint_triplet.h>
#include <uORB/topics/mission_result.h>
#include <uORB/topics/vehicle_status.h>
#include <uORB/topics/vehicle_control_mode.h>
#include <uORB/topics/parameter_update.h>
#include <uORB/topics/mission.h>
#include <uORB/topics/fence.h>
#include <uORB/topics/navigation_capabilities.h>
#include <uORB/topics/offboard_control_setpoint.h>
#include <systemlib/param/param.h>
#include <systemlib/err.h>
#include <systemlib/state_table.h>
#include <systemlib/perf_counter.h>
#include <systemlib/systemlib.h>
#include <geo/geo.h>
#include <mathlib/mathlib.h>
#include <dataman/dataman.h>
#include <mavlink/mavlink_log.h>
#include <sys/types.h>
#include <sys/stat.h>

#include "navigator_state.h"
#include "navigator_mission.h"
#include "mission_feasibility_checker.h"
#include "geofence.h"


/* oddly, ERROR is not defined for c++ */
#ifdef ERROR
# undef ERROR
#endif
static const int ERROR = -1;

/**
 * navigator app start / stop handling function
 *
 * @ingroup apps
 */
extern "C" __EXPORT int navigator_main(int argc, char *argv[]);

class Navigator : public StateTable
{
public:
	/**
	 * Constructor
	 */
	Navigator();

	/**
	 * Destructor, also kills the navigators task.
	 */
	~Navigator();

	/**
	* Start the navigator task.
	 *
	 * @return		OK on success.
	 */
	int		start();

	/**
	 * Display the navigator status.
	 */
	void		status();

	/**
	 * Add point to geofence
	 */
	void add_fence_point(int argc, char *argv[]);

	/**
	 * Load fence from file
	 */
	void load_fence_from_file(const char *filename);

private:

	bool		_task_should_exit;		/**< if true, sensor task should exit */
	int		_navigator_task;		/**< task handle for sensor task */

	int		_mavlink_fd;

	int		_global_pos_sub;		/**< global position subscription */
	int		_home_pos_sub;			/**< home position subscription */
	int		_vstatus_sub;			/**< vehicle status subscription */
	int		_params_sub;			/**< notification of parameter updates */
	int		_offboard_mission_sub;		/**< notification of offboard mission updates */
	int		_onboard_mission_sub;		/**< notification of onboard mission updates */
	int		_capabilities_sub;		/**< notification of vehicle capabilities updates */
<<<<<<< HEAD
	int		_offboard_sub;			/**< offboard control setpoint subscription */
=======
	int		_control_mode_sub;		/**< vehicle control mode subscription */
>>>>>>> 6f559b27

	orb_advert_t	_pos_sp_triplet_pub;			/**< publish position setpoint triplet */
	orb_advert_t	_mission_result_pub;		/**< publish mission result topic */

	struct vehicle_status_s				_vstatus;		/**< vehicle status */
	struct vehicle_control_mode_s		_control_mode;		/**< vehicle control mode */
	struct vehicle_global_position_s		_global_pos;		/**< global vehicle position */
	struct home_position_s				_home_pos;		/**< home position for RTL */
	struct position_setpoint_triplet_s			_pos_sp_triplet;	/**< triplet of position setpoints */
	struct mission_result_s				_mission_result;	/**< mission result for commander/mavlink */
<<<<<<< HEAD
	struct offboard_control_setpoint_s	_offboard;		/**< offboard control setpoint, to get desired offboard control mode only */
=======
	struct mission_item_s				_mission_item;	/**< current mission item */
	bool		_mission_item_valid;	/**< current mission item valid */
>>>>>>> 6f559b27

	perf_counter_t	_loop_perf;			/**< loop performance counter */

	Geofence					_geofence;
	bool						_geofence_violation_warning_sent;

	bool						_fence_valid;		/**< flag if fence is valid */
	bool						_inside_fence;		/**< vehicle is inside fence */

	struct navigation_capabilities_s		_nav_caps;

	class 		Mission				_mission;

	bool		_global_pos_valid;				/**< track changes of global_position.global_valid flag */
	bool		_reset_loiter_pos;				/**< if true then loiter position should be set to current position */
	bool		_waypoint_position_reached;
	bool		_waypoint_yaw_reached;
	uint64_t	_time_first_inside_orbit;
	bool		_need_takeoff;		/**< if need to perform vertical takeoff before going to waypoint (only for MISSION mode and VTOL vehicles) */
	bool		_do_takeoff;		/**< vertical takeoff state, current mission item is generated by navigator (only for MISSION mode and VTOL vehicles) */

	MissionFeasibilityChecker missionFeasiblityChecker;

	uint64_t	_set_nav_state_timestamp;		/**< timestamp of last handled navigation state request */

	bool		_pos_sp_triplet_updated;

	char *nav_states_str[NAV_STATE_MAX];

	struct {
		float min_altitude;
		float acceptance_radius;
		float loiter_radius;
		int onboard_mission_enabled;
		float takeoff_alt;
		float land_alt;
		float rtl_alt;
		float rtl_land_delay;
	}		_parameters;			/**< local copies of parameters */

	struct {
		param_t min_altitude;
		param_t acceptance_radius;
		param_t loiter_radius;
		param_t onboard_mission_enabled;
		param_t takeoff_alt;
		param_t land_alt;
		param_t rtl_alt;
		param_t rtl_land_delay;
	}		_parameter_handles;		/**< handles for parameters */

	enum Event {
		EVENT_NONE_REQUESTED,
		EVENT_READY_REQUESTED,
		EVENT_LOITER_REQUESTED,
		EVENT_MISSION_REQUESTED,
		EVENT_RTL_REQUESTED,
		EVENT_LAND_REQUESTED,
		EVENT_MISSION_CHANGED,
		EVENT_HOME_POSITION_CHANGED,
		MAX_EVENT
	};

	/**
	 * State machine transition table
	 */
	static StateTable::Tran const myTable[NAV_STATE_MAX][MAX_EVENT];

	enum RTLState {
		RTL_STATE_NONE = 0,
		RTL_STATE_CLIMB,
		RTL_STATE_RETURN,
		RTL_STATE_DESCEND
	};

	enum RTLState _rtl_state;

	/**
	 * Update our local parameter cache.
	 */
	void		parameters_update();

	/**
	 * Retrieve global position
	 */
	void		global_position_update();

	/**
	 * Retrieve home position
	 */
	void		home_position_update();

	/**
	 * Retreive navigation capabilities
	 */
	void		navigation_capabilities_update();

	/**
	 * Retrieve offboard mission.
	 */
	void		offboard_mission_update(bool isrotaryWing);

	/**
	 * Retrieve onboard mission.
	 */
	void		onboard_mission_update();

	/**
	 * Retrieve vehicle status
	 */
	void		vehicle_status_update();
	
	/**
	 * Retrieve offboard setpoint
	 */
	void		offboard_update();

	/**
	 * Retrieve vehicle control mode
	 */
	void		vehicle_control_mode_update();

	/**
	 * Shim for calling task_main from task_create.
	 */
	static void	task_main_trampoline(int argc, char *argv[]);

	/**
	 * Main sensor collection task.
	 */
	void		task_main() __attribute__((noreturn));

	void		publish_safepoints(unsigned points);

	/**
	 * Functions that are triggered when a new state is entered.
	 */
	void		start_none();
	void		start_ready();
	void		start_loiter();
	void		start_mission();
	void		start_rtl();
	void		start_land();
	void		start_land_home();

	/**
	 * Guards offboard mission
	 */
	bool		offboard_mission_available(unsigned relative_index);

	/**
	 * Guards onboard mission
	 */
	bool		onboard_mission_available(unsigned relative_index);

	/**
	 * Check if current mission item has been reached.
	 */
	bool		check_mission_item_reached();

	/**
	 * Perform actions when current mission item reached.
	 */
	void		on_mission_item_reached();

	/**
	 * Move to next waypoint
	 */
	void		set_mission_item();

	/**
	 * Switch to next RTL state
	 */
	void		set_rtl_item();

	/**
	 * Set position setpoint for mission item
	 */
	void		position_setpoint_from_mission_item(position_setpoint_s *sp, mission_item_s *item);

	/**
	 * Helper function to get a takeoff item
	 */
	void		get_takeoff_setpoint(position_setpoint_s *pos_sp);

	/**
	 * Publish a new mission item triplet for position controller
	 */
	void		publish_position_setpoint_triplet();
};

namespace navigator
{

/* oddly, ERROR is not defined for c++ */
#ifdef ERROR
# undef ERROR
#endif
static const int ERROR = -1;

Navigator	*g_navigator;
}

Navigator::Navigator() :

/* state machine transition table */
	StateTable(&myTable[0][0], NAV_STATE_MAX, MAX_EVENT),

	_task_should_exit(false),
	_navigator_task(-1),
	_mavlink_fd(-1),

/* subscriptions */
	_global_pos_sub(-1),
	_home_pos_sub(-1),
	_vstatus_sub(-1),
	_control_mode_sub(-1),
	_params_sub(-1),
	_offboard_mission_sub(-1),
	_onboard_mission_sub(-1),
	_capabilities_sub(-1),
	_offboard_sub(-1),

/* publications */
	_pos_sp_triplet_pub(-1),
	_mission_result_pub(-1),

/* performance counters */
	_loop_perf(perf_alloc(PC_ELAPSED, "navigator")),

/* states */
	_rtl_state(RTL_STATE_NONE),
	_fence_valid(false),
	_inside_fence(true),
	_mission(),
	_global_pos_valid(false),
	_reset_loiter_pos(true),
	_waypoint_position_reached(false),
	_waypoint_yaw_reached(false),
	_time_first_inside_orbit(0),
	_set_nav_state_timestamp(0),
	_mission_item_valid(false),
	_need_takeoff(true),
	_do_takeoff(false),
	_pos_sp_triplet_updated(false),
	_geofence_violation_warning_sent(false)
{
	_parameter_handles.min_altitude = param_find("NAV_MIN_ALT");
	_parameter_handles.acceptance_radius = param_find("NAV_ACCEPT_RAD");
	_parameter_handles.loiter_radius = param_find("NAV_LOITER_RAD");
	_parameter_handles.onboard_mission_enabled = param_find("NAV_ONB_MIS_EN");
	_parameter_handles.takeoff_alt = param_find("NAV_TAKEOFF_ALT");
	_parameter_handles.land_alt = param_find("NAV_LAND_ALT");
	_parameter_handles.rtl_alt = param_find("NAV_RTL_ALT");
	_parameter_handles.rtl_land_delay = param_find("NAV_RTL_LAND_T");

	memset(&_pos_sp_triplet, 0, sizeof(struct position_setpoint_triplet_s));
	memset(&_mission_result, 0, sizeof(struct mission_result_s));
<<<<<<< HEAD
	memset(&_offboard, 0, sizeof(_offboard));
=======
	memset(&_mission_item, 0, sizeof(struct mission_item_s));
>>>>>>> 6f559b27

	memset(&nav_states_str, 0, sizeof(nav_states_str));
	nav_states_str[0] = "NONE";
	nav_states_str[1] = "READY";
	nav_states_str[2] = "LOITER";
	nav_states_str[3] = "MISSION";
	nav_states_str[4] = "RTL";
	nav_states_str[5] = "LAND";

	/* Initialize state machine */
	myState = NAV_STATE_NONE;
	start_none();
}

Navigator::~Navigator()
{
	if (_navigator_task != -1) {

		/* task wakes up every 100ms or so at the longest */
		_task_should_exit = true;

		/* wait for a second for the task to quit at our request */
		unsigned i = 0;

		do {
			/* wait 20ms */
			usleep(20000);

			/* if we have given up, kill it */
			if (++i > 50) {
				task_delete(_navigator_task);
				break;
			}
		} while (_navigator_task != -1);
	}

	navigator::g_navigator = nullptr;
}

void
Navigator::parameters_update()
{
	/* read from param to clear updated flag */
	struct parameter_update_s update;
	orb_copy(ORB_ID(parameter_update), _params_sub, &update);

	param_get(_parameter_handles.min_altitude, &(_parameters.min_altitude));
	param_get(_parameter_handles.acceptance_radius, &(_parameters.acceptance_radius));
	param_get(_parameter_handles.loiter_radius, &(_parameters.loiter_radius));
	param_get(_parameter_handles.onboard_mission_enabled, &(_parameters.onboard_mission_enabled));
	param_get(_parameter_handles.takeoff_alt, &(_parameters.takeoff_alt));
	param_get(_parameter_handles.land_alt, &(_parameters.land_alt));
	param_get(_parameter_handles.rtl_alt, &(_parameters.rtl_alt));
	param_get(_parameter_handles.rtl_land_delay, &(_parameters.rtl_land_delay));

	_mission.set_onboard_mission_allowed((bool)_parameter_handles.onboard_mission_enabled);

	_geofence.updateParams();
}

void
Navigator::global_position_update()
{
	orb_copy(ORB_ID(vehicle_global_position), _global_pos_sub, &_global_pos);
}

void
Navigator::home_position_update()
{
	orb_copy(ORB_ID(home_position), _home_pos_sub, &_home_pos);
}

void
Navigator::navigation_capabilities_update()
{
	orb_copy(ORB_ID(navigation_capabilities), _capabilities_sub, &_nav_caps);
}

void
Navigator::offboard_update()
{
	orb_copy(ORB_ID(offboard_control_setpoint), _offboard_sub, &_offboard);
}

void
Navigator::offboard_mission_update(bool isrotaryWing)
{
	struct mission_s offboard_mission;

	if (orb_copy(ORB_ID(mission), _offboard_mission_sub, &offboard_mission) == OK) {

		/* Check mission feasibility, for now do not handle the return value,
		 * however warnings are issued to the gcs via mavlink from inside the MissionFeasiblityChecker */
		dm_item_t dm_current;

		if (offboard_mission.dataman_id == 0) {
			dm_current = DM_KEY_WAYPOINTS_OFFBOARD_0;

		} else {
			dm_current = DM_KEY_WAYPOINTS_OFFBOARD_1;
		}

		missionFeasiblityChecker.checkMissionFeasible(isrotaryWing, dm_current, (size_t)offboard_mission.count, _geofence);

		_mission.set_offboard_dataman_id(offboard_mission.dataman_id);
		_mission.set_current_offboard_mission_index(offboard_mission.current_index);
		_mission.set_offboard_mission_count(offboard_mission.count);

	} else {
		_mission.set_current_offboard_mission_index(0);
		_mission.set_offboard_mission_count(0);
	}
}

void
Navigator::onboard_mission_update()
{
	struct mission_s onboard_mission;

	if (orb_copy(ORB_ID(mission), _onboard_mission_sub, &onboard_mission) == OK) {

		_mission.set_current_onboard_mission_index(onboard_mission.current_index);
		_mission.set_onboard_mission_count(onboard_mission.count);

	} else {
		_mission.set_current_onboard_mission_index(0);
		_mission.set_onboard_mission_count(0);
	}
}

void
Navigator::vehicle_status_update()
{
	if (orb_copy(ORB_ID(vehicle_status), _vstatus_sub, &_vstatus) != OK) {
		/* in case the commander is not be running */
		_vstatus.arming_state = ARMING_STATE_STANDBY;
	}
}

void
Navigator::vehicle_control_mode_update()
{
	if (orb_copy(ORB_ID(vehicle_control_mode), _control_mode_sub, &_control_mode) != OK) {
		/* in case the commander is not be running */
		_control_mode.flag_control_auto_enabled = false;
		_control_mode.flag_armed = false;
	}
}

void
Navigator::task_main_trampoline(int argc, char *argv[])
{
	navigator::g_navigator->task_main();
}

void
Navigator::task_main()
{
	/* inform about start */
	warnx("Initializing..");
	fflush(stdout);

	_mavlink_fd = open(MAVLINK_LOG_DEVICE, 0);

	mavlink_log_info(_mavlink_fd, "[navigator] started");

	/* Try to load the geofence:
	 * if /fs/microsd/etc/geofence.txt load from this file
	 * else clear geofence data in datamanager
	 */
	struct stat buffer;

	if (stat(GEOFENCE_FILENAME, &buffer) == 0) {
		warnx("Try to load geofence.txt");
		_geofence.loadFromFile(GEOFENCE_FILENAME);

	} else {
		if (_geofence.clearDm() > 0)
			warnx("Geofence cleared");
		else
			warnx("Could not clear geofence");
	}

	/*
	 * do subscriptions
	 */
	_global_pos_sub = orb_subscribe(ORB_ID(vehicle_global_position));
	_offboard_mission_sub = orb_subscribe(ORB_ID(mission));
	_onboard_mission_sub = orb_subscribe(ORB_ID(onboard_mission));
	_capabilities_sub = orb_subscribe(ORB_ID(navigation_capabilities));
	_vstatus_sub = orb_subscribe(ORB_ID(vehicle_status));
	_control_mode_sub = orb_subscribe(ORB_ID(vehicle_control_mode));
	_params_sub = orb_subscribe(ORB_ID(parameter_update));
	_home_pos_sub = orb_subscribe(ORB_ID(home_position));
<<<<<<< HEAD
	_offboard_sub = orb_subscribe(ORB_ID(offboard_control_setpoint));
=======
>>>>>>> 6f559b27

	/* copy all topics first time */
	vehicle_status_update();
	vehicle_control_mode_update();
	parameters_update();
	global_position_update();
	home_position_update();
	navigation_capabilities_update();
	offboard_mission_update(_vstatus.is_rotary_wing);
	onboard_mission_update();
	offboard_update();

	/* rate limit position updates to 50 Hz */
	orb_set_interval(_global_pos_sub, 20);

	unsigned prevState = NAV_STATE_NONE;
	hrt_abstime mavlink_open_time = 0;
	const hrt_abstime mavlink_open_interval = 500000;

	/* wakeup source(s) */
	struct pollfd fds[8];

	/* Setup of loop */
	fds[0].fd = _params_sub;
	fds[0].events = POLLIN;
	fds[1].fd = _global_pos_sub;
	fds[1].events = POLLIN;
	fds[2].fd = _home_pos_sub;
	fds[2].events = POLLIN;
	fds[3].fd = _capabilities_sub;
	fds[3].events = POLLIN;
	fds[4].fd = _offboard_mission_sub;
	fds[4].events = POLLIN;
	fds[5].fd = _onboard_mission_sub;
	fds[5].events = POLLIN;
	fds[6].fd = _vstatus_sub;
	fds[6].events = POLLIN;
<<<<<<< HEAD
	fds[7].fd = _offboard_sub;
	fds[7].events = POLLIN;
	
=======
	fds[7].fd = _control_mode_sub;
	fds[7].events = POLLIN;
>>>>>>> 6f559b27

	while (!_task_should_exit) {

		/* wait for up to 100ms for data */
		int pret = poll(&fds[0], (sizeof(fds) / sizeof(fds[0])), 100);

		/* timed out - periodic check for _task_should_exit, etc. */
		if (pret == 0) {
			continue;
		}

		/* this is undesirable but not much we can do - might want to flag unhappy status */
		if (pret < 0) {
			warn("poll error %d, %d", pret, errno);
			continue;
		}

		perf_begin(_loop_perf);

		if (_mavlink_fd < 0 && hrt_absolute_time() > mavlink_open_time) {
			/* try to reopen the mavlink log device with specified interval */
			mavlink_open_time = hrt_abstime() + mavlink_open_interval;
			_mavlink_fd = open(MAVLINK_LOG_DEVICE, 0);
		}

		/* vehicle control mode updated */
		if (fds[7].revents & POLLIN) {
			vehicle_control_mode_update();
		}

		/* vehicle status updated */
		if (fds[6].revents & POLLIN) {
			vehicle_status_update();

<<<<<<< HEAD
			/* Evaluate state machine from commander and set the navigator mode accordingly */
			if (_vstatus.main_state == MAIN_STATE_AUTO &&
			    (_vstatus.arming_state == ARMING_STATE_ARMED || _vstatus.arming_state == ARMING_STATE_ARMED_ERROR)) {
=======
			/* evaluate state machine from commander and set the navigator mode accordingly */
			if (_control_mode.flag_armed && _control_mode.flag_control_auto_enabled) {
>>>>>>> 6f559b27
				bool stick_mode = false;

				if (!_vstatus.rc_signal_lost) {
					/* RC signal available, use control switches to set mode */
					/* RETURN switch, overrides MISSION switch */
					if (_vstatus.return_switch == RETURN_SWITCH_RETURN) {
						/* switch to RTL if not already landed after RTL and home position set */
						if (!(_rtl_state == RTL_STATE_DESCEND && (myState == NAV_STATE_READY || myState == NAV_STATE_LAND)) &&
								_vstatus.condition_home_position_valid) {
							dispatch(EVENT_RTL_REQUESTED);
						}

						stick_mode = true;

					} else {
						/* MISSION switch */
						if (_vstatus.mission_switch == MISSION_SWITCH_LOITER) {
							dispatch(EVENT_LOITER_REQUESTED);
							stick_mode = true;

						} else if (_vstatus.mission_switch == MISSION_SWITCH_MISSION) {
							/* switch to mission only if available */
							if (_mission.current_mission_available()) {
								dispatch(EVENT_MISSION_REQUESTED);

							} else {
								dispatch(EVENT_LOITER_REQUESTED);
							}

							stick_mode = true;
						}

						if (!stick_mode && _vstatus.return_switch == RETURN_SWITCH_NORMAL && myState == NAV_STATE_RTL) {
							/* RETURN switch is in normal mode, no MISSION switch mapped, interrupt if in RTL state */
							dispatch(EVENT_LOITER_REQUESTED);
							stick_mode = true;
						}
					}
				}

				if (!stick_mode) {
					if (_vstatus.set_nav_state_timestamp != _set_nav_state_timestamp) {
						/* commander requested new navigation mode, try to set it */
						_set_nav_state_timestamp = _vstatus.set_nav_state_timestamp;

						switch (_vstatus.set_nav_state) {
						case NAV_STATE_NONE:
							/* nothing to do */
							break;

						case NAV_STATE_LOITER:
							dispatch(EVENT_LOITER_REQUESTED);
							break;

						case NAV_STATE_MISSION:
							if (_mission.current_mission_available()) {
								dispatch(EVENT_MISSION_REQUESTED);

							} else {
								dispatch(EVENT_LOITER_REQUESTED);
							}

							break;

						case NAV_STATE_RTL:
							if (!(_rtl_state == RTL_STATE_DESCEND && (myState == NAV_STATE_READY || myState == NAV_STATE_LAND)) &&
									_vstatus.condition_home_position_valid) {
								dispatch(EVENT_RTL_REQUESTED);
							}

<<<<<<< HEAD
=======
							break;

						case NAV_STATE_LAND:
							if (myState != NAV_STATE_READY) {
								dispatch(EVENT_LAND_REQUESTED);
							}

>>>>>>> 6f559b27
							break;

						default:
							warnx("ERROR: Requested navigation state not supported");
							break;
						}

					} else {
						/* on first switch to AUTO try mission by default, if none is available fallback to loiter */
						if (myState == NAV_STATE_NONE) {
							if (_mission.current_mission_available()) {
								dispatch(EVENT_MISSION_REQUESTED);

							} else {
								dispatch(EVENT_LOITER_REQUESTED);
							}
						}
					}
				}

			} else {
				/* navigator shouldn't act */
				dispatch(EVENT_NONE_REQUESTED);
			}
		}

		/* parameters updated */
		if (fds[0].revents & POLLIN) {
			parameters_update();
			/* note that these new parameters won't be in effect until a mission triplet is published again */
		}

		/* navigation capabilities updated */
		if (fds[3].revents & POLLIN) {
			navigation_capabilities_update();
		}

		/* offboard mission updated */
		if (fds[4].revents & POLLIN) {
			offboard_mission_update(_vstatus.is_rotary_wing);
			// XXX check if mission really changed
			dispatch(EVENT_MISSION_CHANGED);
		}

		/* onboard mission updated */
		if (fds[5].revents & POLLIN) {
			onboard_mission_update();
			// XXX check if mission really changed
			dispatch(EVENT_MISSION_CHANGED);
		}

		/* home position updated */
		if (fds[2].revents & POLLIN) {
			home_position_update();
			// XXX check if home position really changed
			dispatch(EVENT_HOME_POSITION_CHANGED);
		}

		/* global position updated */
		if (fds[1].revents & POLLIN) {
			global_position_update();

<<<<<<< HEAD
			/* only check if waypoint has been reached in MISSION and RTL modes */
			if (myState == NAV_STATE_MISSION || myState == NAV_STATE_RTL) {
				if (check_mission_item_reached()) {
					on_mission_item_reached();
=======
			/* publish position setpoint triplet on each position update if navigator active */
			if (_control_mode.flag_armed && _control_mode.flag_control_auto_enabled) {
				_pos_sp_triplet_updated = true;

				if (myState == NAV_STATE_LAND && _global_pos.global_valid && !_global_pos_valid) {
					/* got global position when landing, update setpoint */
					start_land();
				}

				_global_pos_valid = _global_pos.global_valid;

				/* check if waypoint has been reached in MISSION, RTL and LAND modes */
				if (myState == NAV_STATE_MISSION || myState == NAV_STATE_RTL || myState == NAV_STATE_LAND) {
					if (check_mission_item_reached()) {
						on_mission_item_reached();
					}
>>>>>>> 6f559b27
				}
			}

			/* Check geofence violation */
			if (!_geofence.inside(&_global_pos)) {
				//xxx: publish geofence violation here (or change local flag depending on which app handles the flight termination)

				/* Issue a warning about the geofence violation once */
				if (!_geofence_violation_warning_sent) {
					mavlink_log_critical(_mavlink_fd, "#audio: Geofence violation");
					_geofence_violation_warning_sent = true;
				}

			} else {
				/* Reset the _geofence_violation_warning_sent field */
				_geofence_violation_warning_sent = false;
			}
		}

<<<<<<< HEAD
		/* offboard setpoint updated */
		if (fds[7].revents & POLLIN) {
			offboard_update();
		}
		
=======
		/* publish position setpoint triplet if updated */
		if (_pos_sp_triplet_updated) {
			_pos_sp_triplet_updated = false;
			publish_position_setpoint_triplet();
		}

>>>>>>> 6f559b27
		/* notify user about state changes */
		if (myState != prevState) {
			mavlink_log_info(_mavlink_fd, "[navigator] nav state: %s", nav_states_str[myState]);
			prevState = myState;
		}

		perf_end(_loop_perf);
	}

	warnx("exiting.");

	_navigator_task = -1;
	_exit(0);
}

int
Navigator::start()
{
	ASSERT(_navigator_task == -1);

	/* start the task */
	_navigator_task = task_spawn_cmd("navigator",
					 SCHED_DEFAULT,
					 SCHED_PRIORITY_MAX - 5,
					 2048,
					 (main_t)&Navigator::task_main_trampoline,
					 nullptr);

	if (_navigator_task < 0) {
		warn("task start failed");
		return -errno;
	}

	return OK;
}

void
Navigator::status()
{
<<<<<<< HEAD
	warnx("Global position is %svalid", _global_pos.valid ? "" : "in");

	if (_global_pos.valid) {
		warnx("Longitude %5.5f degrees, latitude %5.5f degrees", _global_pos.lon / 1e7d, _global_pos.lat / 1e7d);
		warnx("Altitude %5.5f meters, altitude above home %5.5f meters",
		      (double)_global_pos.alt, (double)_global_pos.relative_alt);
		warnx("Ground velocity in m/s, x %5.5f, y %5.5f, z %5.5f",
		      (double)_global_pos.vx, (double)_global_pos.vy, (double)_global_pos.vz);
=======
	warnx("Global position is %svalid", _global_pos.global_valid ? "" : "in");

	if (_global_pos.global_valid) {
		warnx("Longitude %5.5f degrees, latitude %5.5f degrees", _global_pos.lon, _global_pos.lat);
		warnx("Altitude %5.5f meters, altitude above home %5.5f meters",
		      (double)_global_pos.alt, (double)(_global_pos.alt - _home_pos.alt));
		warnx("Ground velocity in m/s, N %5.5f, E %5.5f, D %5.5f",
		      (double)_global_pos.vel_n, (double)_global_pos.vel_e, (double)_global_pos.vel_d);
>>>>>>> 6f559b27
		warnx("Compass heading in degrees %5.5f", (double)(_global_pos.yaw * M_RAD_TO_DEG_F));
	}

	if (_fence_valid) {
		warnx("Geofence is valid");
//		warnx("Vertex longitude latitude");
//		for (unsigned i = 0; i < _fence.count; i++)
//		warnx("%6u %9.5f %8.5f", i, (double)_fence.vertices[i].lon, (double)_fence.vertices[i].lat);

	} else {
		warnx("Geofence not set");
	}

	switch (myState) {
	case NAV_STATE_NONE:
		warnx("State: None");
		break;

	case NAV_STATE_LOITER:
		warnx("State: Loiter");
		break;

	case NAV_STATE_MISSION:
		warnx("State: Mission");
		break;

	case NAV_STATE_RTL:
		warnx("State: RTL");
		break;

	default:
		warnx("State: Unknown");
		break;
	}
}

StateTable::Tran const Navigator::myTable[NAV_STATE_MAX][MAX_EVENT] = {
	{
<<<<<<< HEAD
		/* STATE_NONE */
=======
		/* NAV_STATE_NONE */
>>>>>>> 6f559b27
		/* EVENT_NONE_REQUESTED */		{NO_ACTION, NAV_STATE_NONE},
		/* EVENT_READY_REQUESTED */		{ACTION(&Navigator::start_ready), NAV_STATE_READY},
		/* EVENT_LOITER_REQUESTED */		{ACTION(&Navigator::start_loiter), NAV_STATE_LOITER},
		/* EVENT_MISSION_REQUESTED */		{ACTION(&Navigator::start_mission), NAV_STATE_MISSION},
		/* EVENT_RTL_REQUESTED */		{ACTION(&Navigator::start_rtl), NAV_STATE_RTL},
		/* EVENT_LAND_REQUESTED */		{ACTION(&Navigator::start_land), NAV_STATE_LAND},
		/* EVENT_MISSION_CHANGED */		{NO_ACTION, NAV_STATE_NONE},
		/* EVENT_HOME_POSITION_CHANGED */	{NO_ACTION, NAV_STATE_NONE},
	},
	{
<<<<<<< HEAD
		/* STATE_READY */
=======
		/* NAV_STATE_READY */
>>>>>>> 6f559b27
		/* EVENT_NONE_REQUESTED */		{ACTION(&Navigator::start_none), NAV_STATE_NONE},
		/* EVENT_READY_REQUESTED */		{NO_ACTION, NAV_STATE_READY},
		/* EVENT_LOITER_REQUESTED */		{NO_ACTION, NAV_STATE_READY},
		/* EVENT_MISSION_REQUESTED */		{ACTION(&Navigator::start_mission), NAV_STATE_MISSION},
		/* EVENT_RTL_REQUESTED */		{ACTION(&Navigator::start_rtl), NAV_STATE_RTL},
		/* EVENT_LAND_REQUESTED */		{NO_ACTION, NAV_STATE_READY},
		/* EVENT_MISSION_CHANGED */		{NO_ACTION, NAV_STATE_READY},
		/* EVENT_HOME_POSITION_CHANGED */	{NO_ACTION, NAV_STATE_READY},
	},
	{
<<<<<<< HEAD
		/* STATE_LOITER */
=======
		/* NAV_STATE_LOITER */
>>>>>>> 6f559b27
		/* EVENT_NONE_REQUESTED */		{ACTION(&Navigator::start_none), NAV_STATE_NONE},
		/* EVENT_READY_REQUESTED */		{NO_ACTION, NAV_STATE_LOITER},
		/* EVENT_LOITER_REQUESTED */		{NO_ACTION, NAV_STATE_LOITER},
		/* EVENT_MISSION_REQUESTED */		{ACTION(&Navigator::start_mission), NAV_STATE_MISSION},
		/* EVENT_RTL_REQUESTED */		{ACTION(&Navigator::start_rtl), NAV_STATE_RTL},
		/* EVENT_LAND_REQUESTED */		{ACTION(&Navigator::start_land), NAV_STATE_LAND},
		/* EVENT_MISSION_CHANGED */		{NO_ACTION, NAV_STATE_LOITER},
		/* EVENT_HOME_POSITION_CHANGED */	{NO_ACTION, NAV_STATE_LOITER},
	},
	{
<<<<<<< HEAD
		/* STATE_MISSION */
=======
		/* NAV_STATE_MISSION */
>>>>>>> 6f559b27
		/* EVENT_NONE_REQUESTED */		{ACTION(&Navigator::start_none), NAV_STATE_NONE},
		/* EVENT_READY_REQUESTED */		{ACTION(&Navigator::start_ready), NAV_STATE_READY},
		/* EVENT_LOITER_REQUESTED */		{ACTION(&Navigator::start_loiter), NAV_STATE_LOITER},
		/* EVENT_MISSION_REQUESTED */		{NO_ACTION, NAV_STATE_MISSION},
		/* EVENT_RTL_REQUESTED */		{ACTION(&Navigator::start_rtl), NAV_STATE_RTL},
		/* EVENT_LAND_REQUESTED */		{ACTION(&Navigator::start_land), NAV_STATE_LAND},
		/* EVENT_MISSION_CHANGED */		{ACTION(&Navigator::start_mission), NAV_STATE_MISSION},
		/* EVENT_HOME_POSITION_CHANGED */	{NO_ACTION, NAV_STATE_MISSION},
	},
	{
<<<<<<< HEAD
		/* STATE_RTL */
=======
		/* NAV_STATE_RTL */
>>>>>>> 6f559b27
		/* EVENT_NONE_REQUESTED */		{ACTION(&Navigator::start_none), NAV_STATE_NONE},
		/* EVENT_READY_REQUESTED */		{ACTION(&Navigator::start_ready), NAV_STATE_READY},
		/* EVENT_LOITER_REQUESTED */		{ACTION(&Navigator::start_loiter), NAV_STATE_LOITER},
		/* EVENT_MISSION_REQUESTED */		{ACTION(&Navigator::start_mission), NAV_STATE_MISSION},
		/* EVENT_RTL_REQUESTED */		{NO_ACTION, NAV_STATE_RTL},
		/* EVENT_LAND_REQUESTED */		{ACTION(&Navigator::start_land_home), NAV_STATE_LAND},
		/* EVENT_MISSION_CHANGED */		{NO_ACTION, NAV_STATE_RTL},
		/* EVENT_HOME_POSITION_CHANGED */	{ACTION(&Navigator::start_rtl), NAV_STATE_RTL},	// TODO need to reset rtl_state
	},
	{
		/* NAV_STATE_LAND */
		/* EVENT_NONE_REQUESTED */		{ACTION(&Navigator::start_none), NAV_STATE_NONE},
		/* EVENT_READY_REQUESTED */		{ACTION(&Navigator::start_ready), NAV_STATE_READY},
		/* EVENT_LOITER_REQUESTED */		{ACTION(&Navigator::start_loiter), NAV_STATE_LOITER},
		/* EVENT_MISSION_REQUESTED */		{ACTION(&Navigator::start_mission), NAV_STATE_MISSION},
		/* EVENT_RTL_REQUESTED */		{ACTION(&Navigator::start_rtl), NAV_STATE_RTL},
		/* EVENT_LAND_REQUESTED */		{NO_ACTION, NAV_STATE_LAND},
		/* EVENT_MISSION_CHANGED */		{NO_ACTION, NAV_STATE_LAND},
		/* EVENT_HOME_POSITION_CHANGED */	{NO_ACTION, NAV_STATE_LAND},
	},
};

void
Navigator::start_none()
{
	_pos_sp_triplet.previous.valid = false;
	_pos_sp_triplet.current.valid = false;
	_pos_sp_triplet.next.valid = false;
	_mission_item_valid = false;

	_reset_loiter_pos = true;
	_do_takeoff = false;
	_rtl_state = RTL_STATE_NONE;

	_pos_sp_triplet_updated = true;
}

void
Navigator::start_ready()
{
	_pos_sp_triplet.previous.valid = false;
	_pos_sp_triplet.current.valid = true;
	_pos_sp_triplet.next.valid = false;

	_pos_sp_triplet.current.type = SETPOINT_TYPE_IDLE;

	_mission_item_valid = false;

	_reset_loiter_pos = true;
	_do_takeoff = false;

	if (_rtl_state != RTL_STATE_DESCEND) {
		/* reset RTL state if landed not at home */
		_rtl_state = RTL_STATE_NONE;
	}

	_pos_sp_triplet_updated = true;
}

void
Navigator::start_loiter()
{
	_do_takeoff = false;

	/* set loiter position if needed */
	if (_reset_loiter_pos || !_pos_sp_triplet.current.valid) {
		_reset_loiter_pos = false;

		_pos_sp_triplet.current.lat = _global_pos.lat;
		_pos_sp_triplet.current.lon = _global_pos.lon;
		_pos_sp_triplet.current.yaw = NAN;	// NAN means to use current yaw

		float min_alt_amsl = _parameters.min_altitude + _home_pos.alt;

		/* use current altitude if above min altitude set by parameter */
		if (_global_pos.alt < min_alt_amsl) {
			_pos_sp_triplet.current.alt = min_alt_amsl;
			mavlink_log_info(_mavlink_fd, "[navigator] loiter %.1fm higher", (double)(min_alt_amsl - _global_pos.alt));

		} else {
			_pos_sp_triplet.current.alt = _global_pos.alt;
			mavlink_log_info(_mavlink_fd, "[navigator] loiter at current altitude");
		}

		_pos_sp_triplet.current.type = SETPOINT_TYPE_NORMAL;
	}

	_pos_sp_triplet.current.loiter_radius = _parameters.loiter_radius;
	_pos_sp_triplet.current.loiter_direction = 1;
	_pos_sp_triplet.previous.valid = false;
	_pos_sp_triplet.current.valid = true;
	_pos_sp_triplet.next.valid = false;
	_mission_item_valid = false;

	_pos_sp_triplet_updated = true;
}

void
Navigator::start_mission()
{
	_need_takeoff = true;

	set_mission_item();
}

void
Navigator::set_mission_item()
{
	/* copy current mission to previous item */
	memcpy(&_pos_sp_triplet.previous, &_pos_sp_triplet.current, sizeof(position_setpoint_s));

	_reset_loiter_pos = true;
	_do_takeoff = false;

	int ret;
	bool onboard;
	unsigned index;

	ret = _mission.get_current_mission_item(&_mission_item, &onboard, &index);

	if (ret == OK) {
		_mission_item_valid = true;
		position_setpoint_from_mission_item(&_pos_sp_triplet.current, &_mission_item);

<<<<<<< HEAD
		if (_mission_item_triplet.current.nav_cmd != NAV_CMD_RETURN_TO_LAUNCH &&
		    _mission_item_triplet.current.nav_cmd != NAV_CMD_LOITER_TIME_LIMIT &&
		    _mission_item_triplet.current.nav_cmd != NAV_CMD_LOITER_TURN_COUNT &&
		    _mission_item_triplet.current.nav_cmd != NAV_CMD_LOITER_UNLIMITED) {
=======
		if (_mission_item.nav_cmd != NAV_CMD_RETURN_TO_LAUNCH &&
		    _mission_item.nav_cmd != NAV_CMD_LOITER_TIME_LIMIT &&
		    _mission_item.nav_cmd != NAV_CMD_LOITER_TURN_COUNT &&
		    _mission_item.nav_cmd != NAV_CMD_LOITER_UNLIMITED) {
>>>>>>> 6f559b27
			/* don't reset RTL state on RTL or LOITER items */
			_rtl_state = RTL_STATE_NONE;
		}

		if (_vstatus.is_rotary_wing) {
			if (_need_takeoff && (
<<<<<<< HEAD
				    _mission_item_triplet.current.nav_cmd == NAV_CMD_TAKEOFF ||
				    _mission_item_triplet.current.nav_cmd == NAV_CMD_WAYPOINT ||
				    _mission_item_triplet.current.nav_cmd == NAV_CMD_RETURN_TO_LAUNCH ||
				    _mission_item_triplet.current.nav_cmd == NAV_CMD_LOITER_TIME_LIMIT ||
				    _mission_item_triplet.current.nav_cmd == NAV_CMD_LOITER_TURN_COUNT ||
				    _mission_item_triplet.current.nav_cmd == NAV_CMD_LOITER_UNLIMITED
=======
				    _mission_item.nav_cmd == NAV_CMD_TAKEOFF ||
				    _mission_item.nav_cmd == NAV_CMD_WAYPOINT ||
				    _mission_item.nav_cmd == NAV_CMD_RETURN_TO_LAUNCH ||
				    _mission_item.nav_cmd == NAV_CMD_LOITER_TIME_LIMIT ||
				    _mission_item.nav_cmd == NAV_CMD_LOITER_TURN_COUNT ||
				    _mission_item.nav_cmd == NAV_CMD_LOITER_UNLIMITED
>>>>>>> 6f559b27
			    )) {
				/* do special TAKEOFF handling for VTOL */
				_need_takeoff = false;

				/* calculate desired takeoff altitude AMSL */
<<<<<<< HEAD
				float takeoff_alt_amsl = _mission_item_triplet.current.altitude;

				if (_mission_item_triplet.current.altitude_is_relative)
					takeoff_alt_amsl += _home_pos.altitude;
=======
				float takeoff_alt_amsl = _pos_sp_triplet.current.alt;
>>>>>>> 6f559b27

				if (_vstatus.condition_landed) {
					/* takeoff to at least NAV_TAKEOFF_ALT from ground if landed */
					takeoff_alt_amsl = fmaxf(takeoff_alt_amsl, _global_pos.alt + _parameters.takeoff_alt);
				}

				/* check if we really need takeoff */
				if (_vstatus.condition_landed || _global_pos.alt < takeoff_alt_amsl - _mission_item.acceptance_radius) {
					/* force TAKEOFF if landed or waypoint altitude is more than current */
					_do_takeoff = true;

					/* move current position setpoint to next */
					memcpy(&_pos_sp_triplet.next, &_pos_sp_triplet.current, sizeof(position_setpoint_s));

					/* set current setpoint to takeoff */

					_pos_sp_triplet.current.lat = _global_pos.lat;
					_pos_sp_triplet.current.lon = _global_pos.lon;
					_pos_sp_triplet.current.alt = takeoff_alt_amsl;
					_pos_sp_triplet.current.yaw = NAN;
					_pos_sp_triplet.current.type = SETPOINT_TYPE_TAKEOFF;
				}

<<<<<<< HEAD
			} else if (_mission_item_triplet.current.nav_cmd == NAV_CMD_LAND) {
=======
			} else if (_mission_item.nav_cmd == NAV_CMD_LAND) {
>>>>>>> 6f559b27
				/* will need takeoff after landing */
				_need_takeoff = true;
			}
		}

		if (_do_takeoff) {
<<<<<<< HEAD
			mavlink_log_info(_mavlink_fd, "[navigator] takeoff to %.1fm", _mission_item_triplet.current.altitude);
=======
			mavlink_log_info(_mavlink_fd, "[navigator] takeoff to %.1fm above home", _pos_sp_triplet.current.alt - _home_pos.alt);
>>>>>>> 6f559b27

		} else {
			if (onboard) {
				mavlink_log_info(_mavlink_fd, "[navigator] heading to onboard WP %d", index);

			} else {
				mavlink_log_info(_mavlink_fd, "[navigator] heading to offboard WP %d", index);
			}
		}

	} else {
		/* since a mission is not advanced without WPs available, this is not supposed to happen */
		_mission_item_valid = false;
		_pos_sp_triplet.current.valid = false;
		warnx("ERROR: current WP can't be set");
	}

	if (!_do_takeoff) {
		mission_item_s item_next;
		ret = _mission.get_next_mission_item(&item_next);

		if (ret == OK) {
<<<<<<< HEAD
			add_home_pos_to_rtl(&_mission_item_triplet.next);
			_mission_item_triplet.next_valid = true;
=======
			position_setpoint_from_mission_item(&_pos_sp_triplet.next, &item_next);
>>>>>>> 6f559b27

		} else {
			/* this will fail for the last WP */
			_pos_sp_triplet.next.valid = false;
		}
	}

	_pos_sp_triplet_updated = true;
}

void
Navigator::start_rtl()
{
	_do_takeoff = false;

<<<<<<< HEAD
=======
	/* decide if we need climb */
>>>>>>> 6f559b27
	if (_rtl_state == RTL_STATE_NONE) {
		if (_global_pos.alt < _home_pos.alt + _parameters.rtl_alt) {
			_rtl_state = RTL_STATE_CLIMB;

		} else {
			_rtl_state = RTL_STATE_RETURN;
<<<<<<< HEAD

			if (_reset_loiter_pos) {
				_mission_item_triplet.current.altitude_is_relative = false;
				_mission_item_triplet.current.altitude = _global_pos.alt;
			}
		}
	}

=======
		}
	}

	/* if switching directly to return state, reset altitude setpoint */
	if (_rtl_state == RTL_STATE_RETURN) {
		_mission_item.altitude_is_relative = false;
		_mission_item.altitude = _global_pos.alt;
	}

>>>>>>> 6f559b27
	_reset_loiter_pos = true;
	set_rtl_item();
}

void
Navigator::start_land()
{
	/* this state can be requested by commander even if no global position available,
	 * in his case controller must perform landing without position control */
	_do_takeoff = false;
	_reset_loiter_pos = true;

	memcpy(&_pos_sp_triplet.previous, &_pos_sp_triplet.current, sizeof(position_setpoint_s));

	_mission_item_valid = true;

	_mission_item.lat = _global_pos.lat;
	_mission_item.lon = _global_pos.lon;
	_mission_item.altitude_is_relative = false;
	_mission_item.altitude = _global_pos.alt;
	_mission_item.yaw = NAN;
	_mission_item.loiter_radius = _parameters.loiter_radius;
	_mission_item.loiter_direction = 1;
	_mission_item.nav_cmd = NAV_CMD_LAND;
	_mission_item.acceptance_radius = _parameters.acceptance_radius;
	_mission_item.time_inside = 0.0f;
	_mission_item.pitch_min = 0.0f;
	_mission_item.autocontinue = true;
	_mission_item.origin = ORIGIN_ONBOARD;

	position_setpoint_from_mission_item(&_pos_sp_triplet.current, &_mission_item);

	_pos_sp_triplet.next.valid = false;
}

void
Navigator::start_land_home()
{
	/* land to home position, should be called when hovering above home, from RTL state */
	_do_takeoff = false;
	_reset_loiter_pos = true;

	memcpy(&_pos_sp_triplet.previous, &_pos_sp_triplet.current, sizeof(position_setpoint_s));

	_mission_item_valid = true;

	_mission_item.lat = _home_pos.lat;
	_mission_item.lon = _home_pos.lon;
	_mission_item.altitude_is_relative = false;
	_mission_item.altitude = _home_pos.alt;
	_mission_item.yaw = NAN;
	_mission_item.loiter_radius = _parameters.loiter_radius;
	_mission_item.loiter_direction = 1;
	_mission_item.nav_cmd = NAV_CMD_LAND;
	_mission_item.acceptance_radius = _parameters.acceptance_radius;
	_mission_item.time_inside = 0.0f;
	_mission_item.pitch_min = 0.0f;
	_mission_item.autocontinue = true;
	_mission_item.origin = ORIGIN_ONBOARD;

	position_setpoint_from_mission_item(&_pos_sp_triplet.current, &_mission_item);

	_pos_sp_triplet.next.valid = false;
}

void
Navigator::set_rtl_item()
{
	switch (_rtl_state) {
	case RTL_STATE_CLIMB: {
<<<<<<< HEAD
			memcpy(&_mission_item_triplet.previous, &_mission_item_triplet.current, sizeof(mission_item_s));
			_mission_item_triplet.previous_valid = _mission_item_triplet.current_valid;

			_mission_item_triplet.current_valid = true;
			_mission_item_triplet.next_valid = false;

			float climb_alt = _home_pos.altitude + _parameters.rtl_alt;

			if (_vstatus.condition_landed)
				climb_alt = fmaxf(climb_alt, _global_pos.alt + _parameters.rtl_alt);

			_mission_item_triplet.current.altitude_is_relative = false;
			_mission_item_triplet.current.lat = (double)_global_pos.lat / 1e7d;
			_mission_item_triplet.current.lon = (double)_global_pos.lon / 1e7d;
			_mission_item_triplet.current.altitude = climb_alt;
			_mission_item_triplet.current.yaw = NAN;
			_mission_item_triplet.current.loiter_radius = _parameters.loiter_radius;
			_mission_item_triplet.current.loiter_direction = 1;
			_mission_item_triplet.current.nav_cmd = NAV_CMD_TAKEOFF;
			_mission_item_triplet.current.acceptance_radius = _parameters.acceptance_radius;
			_mission_item_triplet.current.time_inside = 0.0f;
			_mission_item_triplet.current.pitch_min = 0.0f;
			_mission_item_triplet.current.autocontinue = true;
			_mission_item_triplet.current.origin = ORIGIN_ONBOARD;
			mavlink_log_info(_mavlink_fd, "[navigator] RTL: climb to %.1fm", climb_alt - _home_pos.altitude);
=======
			memcpy(&_pos_sp_triplet.previous, &_pos_sp_triplet.current, sizeof(position_setpoint_s));

			float climb_alt = _home_pos.alt + _parameters.rtl_alt;

			if (_vstatus.condition_landed) {
				climb_alt = fmaxf(climb_alt, _global_pos.alt + _parameters.rtl_alt);
			}

			_mission_item_valid = true;

			_mission_item.lat = _global_pos.lat;
			_mission_item.lon = _global_pos.lon;
			_mission_item.altitude_is_relative = false;
			_mission_item.altitude = climb_alt;
			_mission_item.yaw = NAN;
			_mission_item.loiter_radius = _parameters.loiter_radius;
			_mission_item.loiter_direction = 1;
			_mission_item.nav_cmd = NAV_CMD_TAKEOFF;
			_mission_item.acceptance_radius = _parameters.acceptance_radius;
			_mission_item.time_inside = 0.0f;
			_mission_item.pitch_min = 0.0f;
			_mission_item.autocontinue = true;
			_mission_item.origin = ORIGIN_ONBOARD;

			position_setpoint_from_mission_item(&_pos_sp_triplet.current, &_mission_item);

			_pos_sp_triplet.next.valid = false;

			mavlink_log_info(_mavlink_fd, "[navigator] RTL: climb to %.1fm above home", climb_alt - _home_pos.alt);
>>>>>>> 6f559b27
			break;
		}

	case RTL_STATE_RETURN: {
<<<<<<< HEAD
			memcpy(&_mission_item_triplet.previous, &_mission_item_triplet.current, sizeof(mission_item_s));
			_mission_item_triplet.previous_valid = _mission_item_triplet.current_valid;

			_mission_item_triplet.current_valid = true;
			_mission_item_triplet.next_valid = false;

			_mission_item_triplet.current.lat = _home_pos.lat;
			_mission_item_triplet.current.lon = _home_pos.lon;
			// don't change altitude setpoint
			_mission_item_triplet.current.yaw = NAN;
			_mission_item_triplet.current.loiter_radius = _parameters.loiter_radius;
			_mission_item_triplet.current.loiter_direction = 1;
			_mission_item_triplet.current.nav_cmd = NAV_CMD_WAYPOINT;
			_mission_item_triplet.current.acceptance_radius = _parameters.acceptance_radius;
			_mission_item_triplet.current.time_inside = 0.0f;
			_mission_item_triplet.current.pitch_min = 0.0f;
			_mission_item_triplet.current.autocontinue = true;
			_mission_item_triplet.current.origin = ORIGIN_ONBOARD;
			mavlink_log_info(_mavlink_fd, "[navigator] RTL: return");
=======
			memcpy(&_pos_sp_triplet.previous, &_pos_sp_triplet.current, sizeof(position_setpoint_s));

			_mission_item_valid = true;

			_mission_item.lat = _home_pos.lat;
			_mission_item.lon = _home_pos.lon;
			// don't change altitude
			_mission_item.yaw = NAN;	// TODO set heading to home
			_mission_item.loiter_radius = _parameters.loiter_radius;
			_mission_item.loiter_direction = 1;
			_mission_item.nav_cmd = NAV_CMD_WAYPOINT;
			_mission_item.acceptance_radius = _parameters.acceptance_radius;
			_mission_item.time_inside = 0.0f;
			_mission_item.pitch_min = 0.0f;
			_mission_item.autocontinue = true;
			_mission_item.origin = ORIGIN_ONBOARD;

			position_setpoint_from_mission_item(&_pos_sp_triplet.current, &_mission_item);

			_pos_sp_triplet.next.valid = false;

			mavlink_log_info(_mavlink_fd, "[navigator] RTL: return at %.1fm above home", _mission_item.altitude - _home_pos.alt);
>>>>>>> 6f559b27
			break;
		}

	case RTL_STATE_DESCEND: {
<<<<<<< HEAD
			memcpy(&_mission_item_triplet.previous, &_mission_item_triplet.current, sizeof(mission_item_s));
			_mission_item_triplet.previous_valid = _mission_item_triplet.current_valid;

			_mission_item_triplet.current_valid = true;
			_mission_item_triplet.next_valid = false;

			float descend_alt = _home_pos.altitude + _parameters.land_alt;

			_mission_item_triplet.current.altitude_is_relative = false;
			_mission_item_triplet.current.lat = _home_pos.lat;
			_mission_item_triplet.current.lon = _home_pos.lon;
			_mission_item_triplet.current.altitude = descend_alt;
			_mission_item_triplet.current.yaw = NAN;
			_mission_item_triplet.current.loiter_radius = _parameters.loiter_radius;
			_mission_item_triplet.current.loiter_direction = 1;
			_mission_item_triplet.current.nav_cmd = NAV_CMD_WAYPOINT;
			_mission_item_triplet.current.acceptance_radius = _parameters.acceptance_radius;
			_mission_item_triplet.current.time_inside = 0.0f;
			_mission_item_triplet.current.pitch_min = 0.0f;
			_mission_item_triplet.current.autocontinue = true;
			_mission_item_triplet.current.origin = ORIGIN_ONBOARD;
			mavlink_log_info(_mavlink_fd, "[navigator] RTL: descend to %.1fm", descend_alt - _home_pos.altitude);
			break;
		}

	case RTL_STATE_LAND: {
			memcpy(&_mission_item_triplet.previous, &_mission_item_triplet.current, sizeof(mission_item_s));
			_mission_item_triplet.previous_valid = _mission_item_triplet.current_valid;

			_mission_item_triplet.current_valid = true;
			_mission_item_triplet.next_valid = false;

			_mission_item_triplet.current.altitude_is_relative = false;
			_mission_item_triplet.current.lat = _home_pos.lat;
			_mission_item_triplet.current.lon = _home_pos.lon;
			_mission_item_triplet.current.altitude = _home_pos.altitude;
			_mission_item_triplet.current.yaw = NAN;
			_mission_item_triplet.current.loiter_radius = _parameters.loiter_radius;
			_mission_item_triplet.current.loiter_direction = 1;
			_mission_item_triplet.current.nav_cmd = NAV_CMD_LAND;
			_mission_item_triplet.current.acceptance_radius = _parameters.acceptance_radius;
			_mission_item_triplet.current.time_inside = 0.0f;
			_mission_item_triplet.current.pitch_min = 0.0f;
			_mission_item_triplet.current.autocontinue = true;
			_mission_item_triplet.current.origin = ORIGIN_ONBOARD;
			mavlink_log_info(_mavlink_fd, "[navigator] RTL: land");
=======
			memcpy(&_pos_sp_triplet.previous, &_pos_sp_triplet.current, sizeof(position_setpoint_s));

			_mission_item_valid = true;

			_mission_item.lat = _home_pos.lat;
			_mission_item.lon = _home_pos.lon;
			_mission_item.altitude_is_relative = false;
			_mission_item.altitude = _home_pos.alt + _parameters.land_alt;
			_mission_item.yaw = NAN;
			_mission_item.loiter_radius = _parameters.loiter_radius;
			_mission_item.loiter_direction = 1;
			_mission_item.nav_cmd = NAV_CMD_WAYPOINT;
			_mission_item.acceptance_radius = _parameters.acceptance_radius;
			_mission_item.time_inside = _parameters.rtl_land_delay < 0.0 ? 0.0f : _parameters.rtl_land_delay;
			_mission_item.pitch_min = 0.0f;
			_mission_item.autocontinue = _parameters.rtl_land_delay > -0.001f;
			_mission_item.origin = ORIGIN_ONBOARD;

			position_setpoint_from_mission_item(&_pos_sp_triplet.current, &_mission_item);

			_pos_sp_triplet.next.valid = false;

			mavlink_log_info(_mavlink_fd, "[navigator] RTL: descend to %.1fm above home", _mission_item.altitude - _home_pos.alt);
>>>>>>> 6f559b27
			break;
		}

	default: {
			mavlink_log_critical(_mavlink_fd, "[navigator] error: unknown RTL state: %d", _rtl_state);
			start_loiter();
			break;
		}
<<<<<<< HEAD
=======
	}

	_pos_sp_triplet_updated = true;
}

void
Navigator::position_setpoint_from_mission_item(position_setpoint_s *sp, mission_item_s *item)
{
	sp->valid = true;

	if (item->nav_cmd == NAV_CMD_RETURN_TO_LAUNCH) {
		/* set home position for RTL item */
		sp->lat = _home_pos.lat;
		sp->lon = _home_pos.lon;
		sp->alt = _home_pos.alt + _parameters.rtl_alt;

	} else {
		sp->lat = item->lat;
		sp->lon = item->lon;
		sp->alt = item->altitude_is_relative ? item->altitude + _home_pos.alt : item->altitude;
>>>>>>> 6f559b27
	}

	sp->yaw = item->yaw;
	sp->loiter_radius = item->loiter_radius;
	sp->loiter_direction = item->loiter_direction;
	sp->pitch_min = item->pitch_min;

	if (item->nav_cmd == NAV_CMD_TAKEOFF) {
		sp->type = SETPOINT_TYPE_TAKEOFF;

	} else if (item->nav_cmd == NAV_CMD_LAND) {
		sp->type = SETPOINT_TYPE_LAND;

	} else if (item->nav_cmd == NAV_CMD_LOITER_TIME_LIMIT ||
		   item->nav_cmd == NAV_CMD_LOITER_TURN_COUNT ||
		   item->nav_cmd == NAV_CMD_LOITER_UNLIMITED) {
		sp->type = SETPOINT_TYPE_LOITER;

	} else {
		sp->type = SETPOINT_TYPE_NORMAL;
	}
}

bool
Navigator::check_mission_item_reached()
{
	/* only check if there is actually a mission item to check */
	if (!_mission_item_valid) {
		return false;
	}

	if (_mission_item.nav_cmd == NAV_CMD_LAND) {
		if (_vstatus.is_rotary_wing) {
			return _vstatus.condition_landed;

		} else {
			/* For fw there is currently no landing detector:
			 * make sure control is not stopped when overshooting the landing waypoint */
			return false;
		}
	}

	/* XXX TODO count turns */
	if ((_mission_item.nav_cmd == NAV_CMD_LOITER_TURN_COUNT ||
	     _mission_item.nav_cmd == NAV_CMD_LOITER_TIME_LIMIT ||
	     _mission_item.nav_cmd == NAV_CMD_LOITER_UNLIMITED) &&
	    _mission_item.loiter_radius > 0.01f) {

		return false;
	}

	uint64_t now = hrt_absolute_time();

	if (!_waypoint_position_reached) {
		float acceptance_radius;

		if (_mission_item.nav_cmd == NAV_CMD_WAYPOINT && _mission_item.acceptance_radius > 0.01f) {
			acceptance_radius = _mission_item.acceptance_radius;

		} else {
			acceptance_radius = _parameters.acceptance_radius;
		}

		float dist = -1.0f;
		float dist_xy = -1.0f;
		float dist_z = -1.0f;

<<<<<<< HEAD
		/* current relative or AMSL altitude depending on mission item altitude_is_relative flag */
		float wp_alt_amsl = _mission_item_triplet.current.altitude;

		if (_mission_item_triplet.current.altitude_is_relative)
			_mission_item_triplet.current.altitude += _home_pos.altitude;

		dist = get_distance_to_point_global_wgs84(_mission_item_triplet.current.lat, _mission_item_triplet.current.lon, wp_alt_amsl,
				(double)_global_pos.lat / 1e7d, (double)_global_pos.lon / 1e7d, _global_pos.alt,
=======
		/* calculate AMSL altitude for this waypoint */
		float wp_alt_amsl = _mission_item.altitude;

		if (_mission_item.altitude_is_relative)
			wp_alt_amsl += _home_pos.alt;

		dist = get_distance_to_point_global_wgs84(_mission_item.lat, _mission_item.lon, wp_alt_amsl,
				(double)_global_pos.lat, (double)_global_pos.lon, _global_pos.alt,
>>>>>>> 6f559b27
				&dist_xy, &dist_z);

		if (_do_takeoff) {
			if (_global_pos.alt > wp_alt_amsl - acceptance_radius) {
				/* require only altitude for takeoff */
				_waypoint_position_reached = true;
			}

		} else {
			if (dist >= 0.0f && dist <= acceptance_radius) {
				_waypoint_position_reached = true;
			}
		}
	}

	if (!_waypoint_yaw_reached) {
		if (_vstatus.is_rotary_wing && !_do_takeoff && isfinite(_mission_item.yaw)) {
			/* check yaw if defined only for rotary wing except takeoff */
<<<<<<< HEAD
			float yaw_err = _wrap_pi(_mission_item_triplet.current.yaw - _global_pos.yaw);
=======
			float yaw_err = _wrap_pi(_mission_item.yaw - _global_pos.yaw);
>>>>>>> 6f559b27

			if (fabsf(yaw_err) < 0.05f) { /* XXX get rid of magic number */
				_waypoint_yaw_reached = true;
			}

		} else {
			_waypoint_yaw_reached = true;
		}
	}

	/* check if the current waypoint was reached */
	if (_waypoint_position_reached && _waypoint_yaw_reached) {
		if (_time_first_inside_orbit == 0) {
			_time_first_inside_orbit = now;

<<<<<<< HEAD
			if (_mission_item_triplet.current.time_inside > 0.01f) {
				mavlink_log_info(_mavlink_fd, "[navigator] waypoint reached, wait for %.1fs", _mission_item_triplet.current.time_inside);
=======
			if (_mission_item.time_inside > 0.01f) {
				mavlink_log_info(_mavlink_fd, "[navigator] waypoint reached, wait for %.1fs", _mission_item.time_inside);
>>>>>>> 6f559b27
			}
		}

		/* check if the MAV was long enough inside the waypoint orbit */
<<<<<<< HEAD
		if ((now - _time_first_inside_orbit >= (uint64_t)_mission_item_triplet.current.time_inside * 1e6)
		    || _mission_item_triplet.current.nav_cmd == NAV_CMD_TAKEOFF) {
=======
		if ((now - _time_first_inside_orbit >= (uint64_t)_mission_item.time_inside * 1e6)
		    || _mission_item.nav_cmd == NAV_CMD_TAKEOFF) {
>>>>>>> 6f559b27
			_time_first_inside_orbit = 0;
			_waypoint_yaw_reached = false;
			_waypoint_position_reached = false;
			return true;
		}
	}

	return false;

}

void
Navigator::on_mission_item_reached()
{
	if (myState == NAV_STATE_MISSION) {
		if (_do_takeoff) {
			/* takeoff completed */
			_do_takeoff = false;
			mavlink_log_info(_mavlink_fd, "[navigator] takeoff completed");

		} else {
			/* advance by one mission item */
			_mission.move_to_next();
		}

		if (_mission.current_mission_available()) {
			set_mission_item();

		} else {
			/* if no more mission items available then finish mission */
			/* loiter at last waypoint */
			_reset_loiter_pos = false;
			mavlink_log_info(_mavlink_fd, "[navigator] mission completed");

			if (_vstatus.condition_landed) {
				dispatch(EVENT_READY_REQUESTED);

			} else {
				dispatch(EVENT_LOITER_REQUESTED);
			}
		}

<<<<<<< HEAD
	} else {
		/* RTL finished */
		if (_rtl_state == RTL_STATE_LAND) {
			/* landed at home position */
			mavlink_log_info(_mavlink_fd, "[navigator] RTL completed, landed");
			dispatch(EVENT_READY_REQUESTED);
=======
	} else if (myState == NAV_STATE_RTL) {
		/* RTL completed */
		if (_rtl_state == RTL_STATE_DESCEND) {
			/* hovering above home position, land if needed or loiter */
			mavlink_log_info(_mavlink_fd, "[navigator] RTL completed");
			if (_mission_item.autocontinue) {
				dispatch(EVENT_LAND_REQUESTED);

			} else {
				dispatch(EVENT_LOITER_REQUESTED);
			}
>>>>>>> 6f559b27

		} else {
			/* next RTL step */
			_rtl_state = (RTLState)(_rtl_state + 1);
			set_rtl_item();
		}

	} else if (myState == NAV_STATE_LAND) {
		/* landing completed */
		mavlink_log_info(_mavlink_fd, "[navigator] landing completed");
		dispatch(EVENT_READY_REQUESTED);
	}
}

void
Navigator::publish_position_setpoint_triplet()
{
	/* update navigation state */
	_pos_sp_triplet.nav_state = static_cast<nav_state_t>(myState);

<<<<<<< HEAD
	} else {
		/* advertise and publish */
		_triplet_pub = orb_advertise(ORB_ID(mission_item_triplet), &_mission_item_triplet);
	}
}

void
Navigator::publish_control_mode()
{
	/* update vehicle_control_mode topic*/
	_control_mode.main_state = _vstatus.main_state;
	_control_mode.nav_state = static_cast<nav_state_t>(myState);
	_control_mode.flag_armed = _vstatus.arming_state == ARMING_STATE_ARMED || _vstatus.arming_state == ARMING_STATE_ARMED_ERROR;
	_control_mode.flag_external_manual_override_ok = !_vstatus.is_rotary_wing;
	_control_mode.flag_system_hil_enabled = _vstatus.hil_state == HIL_STATE_ON;

	_control_mode.flag_control_flighttermination_enabled = false;

	switch (_vstatus.main_state) {
	case MAIN_STATE_MANUAL:
		_control_mode.flag_control_offboard_enabled = false;
		_control_mode.flag_control_manual_enabled = true;
		_control_mode.flag_control_rates_enabled = _vstatus.is_rotary_wing;
		_control_mode.flag_control_attitude_enabled = _vstatus.is_rotary_wing;
		_control_mode.flag_control_altitude_enabled = false;
		_control_mode.flag_control_climb_rate_enabled = false;
		_control_mode.flag_control_position_enabled = false;
		_control_mode.flag_control_velocity_enabled = false;
		break;

	case MAIN_STATE_SEATBELT:
		_control_mode.flag_control_offboard_enabled = false;
		_control_mode.flag_control_manual_enabled = true;
		_control_mode.flag_control_rates_enabled = true;
		_control_mode.flag_control_attitude_enabled = true;
		_control_mode.flag_control_altitude_enabled = true;
		_control_mode.flag_control_climb_rate_enabled = true;
		_control_mode.flag_control_position_enabled = false;
		_control_mode.flag_control_velocity_enabled = false;
		break;

	case MAIN_STATE_EASY:
		_control_mode.flag_control_offboard_enabled = false;
		_control_mode.flag_control_manual_enabled = true;
		_control_mode.flag_control_rates_enabled = true;
		_control_mode.flag_control_attitude_enabled = true;
		_control_mode.flag_control_altitude_enabled = true;
		_control_mode.flag_control_climb_rate_enabled = true;
		_control_mode.flag_control_position_enabled = true;
		_control_mode.flag_control_velocity_enabled = true;
		break;

	case MAIN_STATE_AUTO:
		_control_mode.flag_control_offboard_enabled = false;
		_control_mode.flag_control_manual_enabled = false;

		if (myState == NAV_STATE_READY) {
			/* disable all controllers, armed but idle */
			_control_mode.flag_control_rates_enabled = false;
			_control_mode.flag_control_attitude_enabled = false;
			_control_mode.flag_control_position_enabled = false;
			_control_mode.flag_control_velocity_enabled = false;
			_control_mode.flag_control_altitude_enabled = false;
			_control_mode.flag_control_climb_rate_enabled = false;

		} else {
			_control_mode.flag_control_rates_enabled = true;
			_control_mode.flag_control_attitude_enabled = true;
			_control_mode.flag_control_position_enabled = true;
			_control_mode.flag_control_velocity_enabled = true;
			_control_mode.flag_control_altitude_enabled = true;
			_control_mode.flag_control_climb_rate_enabled = true;
		}

		break;

	case MAIN_STATE_OFFBOARD:
		_control_mode.flag_control_offboard_enabled = true;
		_control_mode.flag_control_manual_enabled = false;

		switch (_offboard.mode) {
		case OFFBOARD_CONTROL_MODE_DIRECT_RATES:
			_control_mode.flag_control_rates_enabled = true;
			_control_mode.flag_control_attitude_enabled = false;
			_control_mode.flag_control_altitude_enabled = false;
			_control_mode.flag_control_climb_rate_enabled = false;
			_control_mode.flag_control_position_enabled = false;
			_control_mode.flag_control_velocity_enabled = false;
			break;

		case OFFBOARD_CONTROL_MODE_DIRECT_ATTITUDE:
			_control_mode.flag_control_rates_enabled = true;
			_control_mode.flag_control_attitude_enabled = true;
			_control_mode.flag_control_altitude_enabled = false;
			_control_mode.flag_control_climb_rate_enabled = false;
			_control_mode.flag_control_position_enabled = false;
			_control_mode.flag_control_velocity_enabled = false;
			break;

		case OFFBOARD_CONTROL_MODE_DIRECT_VELOCITY:
			_control_mode.flag_control_rates_enabled = true;
			_control_mode.flag_control_attitude_enabled = true;
			_control_mode.flag_control_altitude_enabled = false;
			_control_mode.flag_control_climb_rate_enabled = true;
			_control_mode.flag_control_position_enabled = false;
			_control_mode.flag_control_velocity_enabled = true;
			break;

		case OFFBOARD_CONTROL_MODE_DIRECT_POSITION:
			_control_mode.flag_control_rates_enabled = true;
			_control_mode.flag_control_attitude_enabled = true;
			_control_mode.flag_control_altitude_enabled = true;
			_control_mode.flag_control_climb_rate_enabled = true;
			_control_mode.flag_control_position_enabled = true;
			_control_mode.flag_control_velocity_enabled = true;
			break;

		default:
			_control_mode.flag_control_rates_enabled = false;
			_control_mode.flag_control_attitude_enabled = false;
			_control_mode.flag_control_altitude_enabled = false;
			_control_mode.flag_control_climb_rate_enabled = false;
			_control_mode.flag_control_position_enabled = false;
			_control_mode.flag_control_velocity_enabled = false;
			break;
		}

		break;

	default:
		break;
	}

	_control_mode.timestamp = hrt_absolute_time();

	/* lazily publish the mission triplet only once available */
	if (_control_mode_pub > 0) {
		/* publish the mission triplet */
		orb_publish(ORB_ID(vehicle_control_mode), _control_mode_pub, &_control_mode);

	} else {
		/* advertise and publish */
		_control_mode_pub = orb_advertise(ORB_ID(vehicle_control_mode), &_control_mode);
	}
}

bool Navigator::cmp_mission_item_equivalent(const struct mission_item_s a, const struct mission_item_s b)
{
	if (a.altitude_is_relative == b.altitude_is_relative &&
	    fabs(a.lat - b.lat) < FLT_EPSILON &&
	    fabs(a.lon - b.lon) < FLT_EPSILON &&
	    fabsf(a.altitude - b.altitude) < FLT_EPSILON &&
	    fabsf(a.yaw - b.yaw) < FLT_EPSILON &&
	    fabsf(a.loiter_radius - b.loiter_radius) < FLT_EPSILON &&
	    a.loiter_direction == b.loiter_direction &&
	    a.nav_cmd == b.nav_cmd &&
	    fabsf(a.acceptance_radius - b.acceptance_radius) < FLT_EPSILON &&
	    fabsf(a.time_inside - b.time_inside) < FLT_EPSILON &&
	    a.autocontinue == b.autocontinue) {
		return true;

	} else {
		return false;
=======
	/* lazily publish the position setpoint triplet only once available */
	if (_pos_sp_triplet_pub > 0) {
		/* publish the position setpoint triplet */
		orb_publish(ORB_ID(position_setpoint_triplet), _pos_sp_triplet_pub, &_pos_sp_triplet);

	} else {
		/* advertise and publish */
		_pos_sp_triplet_pub = orb_advertise(ORB_ID(position_setpoint_triplet), &_pos_sp_triplet);
>>>>>>> 6f559b27
	}
}

void Navigator::add_fence_point(int argc, char *argv[])
{
	_geofence.addPoint(argc, argv);
}

void Navigator::load_fence_from_file(const char *filename)
{
	_geofence.loadFromFile(filename);
}


static void usage()
{
	errx(1, "usage: navigator {start|stop|status|fence|fencefile}");
}

int navigator_main(int argc, char *argv[])
{
	if (argc < 2) {
		usage();
	}

	if (!strcmp(argv[1], "start")) {

		if (navigator::g_navigator != nullptr) {
			errx(1, "already running");
		}

		navigator::g_navigator = new Navigator;

		if (navigator::g_navigator == nullptr) {
			errx(1, "alloc failed");
		}

		if (OK != navigator::g_navigator->start()) {
			delete navigator::g_navigator;
			navigator::g_navigator = nullptr;
			err(1, "start failed");
		}

		return 0;
	}

	if (navigator::g_navigator == nullptr)
		errx(1, "not running");

	if (!strcmp(argv[1], "stop")) {
		delete navigator::g_navigator;
		navigator::g_navigator = nullptr;

	} else if (!strcmp(argv[1], "status")) {
		navigator::g_navigator->status();

	} else if (!strcmp(argv[1], "fence")) {
		navigator::g_navigator->add_fence_point(argc - 2, argv + 2);

	} else if (!strcmp(argv[1], "fencefile")) {
		navigator::g_navigator->load_fence_from_file(GEOFENCE_FILENAME);

	} else {
		usage();
	}

	return 0;
}<|MERGE_RESOLUTION|>--- conflicted
+++ resolved
@@ -72,7 +72,6 @@
 #include <uORB/topics/mission.h>
 #include <uORB/topics/fence.h>
 #include <uORB/topics/navigation_capabilities.h>
-#include <uORB/topics/offboard_control_setpoint.h>
 #include <systemlib/param/param.h>
 #include <systemlib/err.h>
 #include <systemlib/state_table.h>
@@ -151,13 +150,9 @@
 	int		_vstatus_sub;			/**< vehicle status subscription */
 	int		_params_sub;			/**< notification of parameter updates */
 	int		_offboard_mission_sub;		/**< notification of offboard mission updates */
-	int		_onboard_mission_sub;		/**< notification of onboard mission updates */
+	int 		_onboard_mission_sub;		/**< notification of onboard mission updates */
 	int		_capabilities_sub;		/**< notification of vehicle capabilities updates */
-<<<<<<< HEAD
-	int		_offboard_sub;			/**< offboard control setpoint subscription */
-=======
 	int		_control_mode_sub;		/**< vehicle control mode subscription */
->>>>>>> 6f559b27
 
 	orb_advert_t	_pos_sp_triplet_pub;			/**< publish position setpoint triplet */
 	orb_advert_t	_mission_result_pub;		/**< publish mission result topic */
@@ -168,12 +163,8 @@
 	struct home_position_s				_home_pos;		/**< home position for RTL */
 	struct position_setpoint_triplet_s			_pos_sp_triplet;	/**< triplet of position setpoints */
 	struct mission_result_s				_mission_result;	/**< mission result for commander/mavlink */
-<<<<<<< HEAD
-	struct offboard_control_setpoint_s	_offboard;		/**< offboard control setpoint, to get desired offboard control mode only */
-=======
 	struct mission_item_s				_mission_item;	/**< current mission item */
 	bool		_mission_item_valid;	/**< current mission item valid */
->>>>>>> 6f559b27
 
 	perf_counter_t	_loop_perf;			/**< loop performance counter */
 
@@ -285,11 +276,6 @@
 	 * Retrieve vehicle status
 	 */
 	void		vehicle_status_update();
-	
-	/**
-	 * Retrieve offboard setpoint
-	 */
-	void		offboard_update();
 
 	/**
 	 * Retrieve vehicle control mode
@@ -395,7 +381,6 @@
 	_offboard_mission_sub(-1),
 	_onboard_mission_sub(-1),
 	_capabilities_sub(-1),
-	_offboard_sub(-1),
 
 /* publications */
 	_pos_sp_triplet_pub(-1),
@@ -432,11 +417,7 @@
 
 	memset(&_pos_sp_triplet, 0, sizeof(struct position_setpoint_triplet_s));
 	memset(&_mission_result, 0, sizeof(struct mission_result_s));
-<<<<<<< HEAD
-	memset(&_offboard, 0, sizeof(_offboard));
-=======
 	memset(&_mission_item, 0, sizeof(struct mission_item_s));
->>>>>>> 6f559b27
 
 	memset(&nav_states_str, 0, sizeof(nav_states_str));
 	nav_states_str[0] = "NONE";
@@ -515,11 +496,6 @@
 	orb_copy(ORB_ID(navigation_capabilities), _capabilities_sub, &_nav_caps);
 }
 
-void
-Navigator::offboard_update()
-{
-	orb_copy(ORB_ID(offboard_control_setpoint), _offboard_sub, &_offboard);
-}
 
 void
 Navigator::offboard_mission_update(bool isrotaryWing)
@@ -631,10 +607,6 @@
 	_control_mode_sub = orb_subscribe(ORB_ID(vehicle_control_mode));
 	_params_sub = orb_subscribe(ORB_ID(parameter_update));
 	_home_pos_sub = orb_subscribe(ORB_ID(home_position));
-<<<<<<< HEAD
-	_offboard_sub = orb_subscribe(ORB_ID(offboard_control_setpoint));
-=======
->>>>>>> 6f559b27
 
 	/* copy all topics first time */
 	vehicle_status_update();
@@ -645,7 +617,6 @@
 	navigation_capabilities_update();
 	offboard_mission_update(_vstatus.is_rotary_wing);
 	onboard_mission_update();
-	offboard_update();
 
 	/* rate limit position updates to 50 Hz */
 	orb_set_interval(_global_pos_sub, 20);
@@ -672,14 +643,8 @@
 	fds[5].events = POLLIN;
 	fds[6].fd = _vstatus_sub;
 	fds[6].events = POLLIN;
-<<<<<<< HEAD
-	fds[7].fd = _offboard_sub;
-	fds[7].events = POLLIN;
-	
-=======
 	fds[7].fd = _control_mode_sub;
 	fds[7].events = POLLIN;
->>>>>>> 6f559b27
 
 	while (!_task_should_exit) {
 
@@ -714,14 +679,8 @@
 		if (fds[6].revents & POLLIN) {
 			vehicle_status_update();
 
-<<<<<<< HEAD
-			/* Evaluate state machine from commander and set the navigator mode accordingly */
-			if (_vstatus.main_state == MAIN_STATE_AUTO &&
-			    (_vstatus.arming_state == ARMING_STATE_ARMED || _vstatus.arming_state == ARMING_STATE_ARMED_ERROR)) {
-=======
 			/* evaluate state machine from commander and set the navigator mode accordingly */
 			if (_control_mode.flag_armed && _control_mode.flag_control_auto_enabled) {
->>>>>>> 6f559b27
 				bool stick_mode = false;
 
 				if (!_vstatus.rc_signal_lost) {
@@ -792,8 +751,6 @@
 								dispatch(EVENT_RTL_REQUESTED);
 							}
 
-<<<<<<< HEAD
-=======
 							break;
 
 						case NAV_STATE_LAND:
@@ -801,7 +758,6 @@
 								dispatch(EVENT_LAND_REQUESTED);
 							}
 
->>>>>>> 6f559b27
 							break;
 
 						default:
@@ -864,12 +820,6 @@
 		if (fds[1].revents & POLLIN) {
 			global_position_update();
 
-<<<<<<< HEAD
-			/* only check if waypoint has been reached in MISSION and RTL modes */
-			if (myState == NAV_STATE_MISSION || myState == NAV_STATE_RTL) {
-				if (check_mission_item_reached()) {
-					on_mission_item_reached();
-=======
 			/* publish position setpoint triplet on each position update if navigator active */
 			if (_control_mode.flag_armed && _control_mode.flag_control_auto_enabled) {
 				_pos_sp_triplet_updated = true;
@@ -886,7 +836,6 @@
 					if (check_mission_item_reached()) {
 						on_mission_item_reached();
 					}
->>>>>>> 6f559b27
 				}
 			}
 
@@ -906,20 +855,12 @@
 			}
 		}
 
-<<<<<<< HEAD
-		/* offboard setpoint updated */
-		if (fds[7].revents & POLLIN) {
-			offboard_update();
-		}
-		
-=======
 		/* publish position setpoint triplet if updated */
 		if (_pos_sp_triplet_updated) {
 			_pos_sp_triplet_updated = false;
 			publish_position_setpoint_triplet();
 		}
 
->>>>>>> 6f559b27
 		/* notify user about state changes */
 		if (myState != prevState) {
 			mavlink_log_info(_mavlink_fd, "[navigator] nav state: %s", nav_states_str[myState]);
@@ -959,16 +900,6 @@
 void
 Navigator::status()
 {
-<<<<<<< HEAD
-	warnx("Global position is %svalid", _global_pos.valid ? "" : "in");
-
-	if (_global_pos.valid) {
-		warnx("Longitude %5.5f degrees, latitude %5.5f degrees", _global_pos.lon / 1e7d, _global_pos.lat / 1e7d);
-		warnx("Altitude %5.5f meters, altitude above home %5.5f meters",
-		      (double)_global_pos.alt, (double)_global_pos.relative_alt);
-		warnx("Ground velocity in m/s, x %5.5f, y %5.5f, z %5.5f",
-		      (double)_global_pos.vx, (double)_global_pos.vy, (double)_global_pos.vz);
-=======
 	warnx("Global position is %svalid", _global_pos.global_valid ? "" : "in");
 
 	if (_global_pos.global_valid) {
@@ -977,7 +908,6 @@
 		      (double)_global_pos.alt, (double)(_global_pos.alt - _home_pos.alt));
 		warnx("Ground velocity in m/s, N %5.5f, E %5.5f, D %5.5f",
 		      (double)_global_pos.vel_n, (double)_global_pos.vel_e, (double)_global_pos.vel_d);
->>>>>>> 6f559b27
 		warnx("Compass heading in degrees %5.5f", (double)(_global_pos.yaw * M_RAD_TO_DEG_F));
 	}
 
@@ -1016,11 +946,7 @@
 
 StateTable::Tran const Navigator::myTable[NAV_STATE_MAX][MAX_EVENT] = {
 	{
-<<<<<<< HEAD
-		/* STATE_NONE */
-=======
 		/* NAV_STATE_NONE */
->>>>>>> 6f559b27
 		/* EVENT_NONE_REQUESTED */		{NO_ACTION, NAV_STATE_NONE},
 		/* EVENT_READY_REQUESTED */		{ACTION(&Navigator::start_ready), NAV_STATE_READY},
 		/* EVENT_LOITER_REQUESTED */		{ACTION(&Navigator::start_loiter), NAV_STATE_LOITER},
@@ -1031,11 +957,7 @@
 		/* EVENT_HOME_POSITION_CHANGED */	{NO_ACTION, NAV_STATE_NONE},
 	},
 	{
-<<<<<<< HEAD
-		/* STATE_READY */
-=======
 		/* NAV_STATE_READY */
->>>>>>> 6f559b27
 		/* EVENT_NONE_REQUESTED */		{ACTION(&Navigator::start_none), NAV_STATE_NONE},
 		/* EVENT_READY_REQUESTED */		{NO_ACTION, NAV_STATE_READY},
 		/* EVENT_LOITER_REQUESTED */		{NO_ACTION, NAV_STATE_READY},
@@ -1046,11 +968,7 @@
 		/* EVENT_HOME_POSITION_CHANGED */	{NO_ACTION, NAV_STATE_READY},
 	},
 	{
-<<<<<<< HEAD
-		/* STATE_LOITER */
-=======
 		/* NAV_STATE_LOITER */
->>>>>>> 6f559b27
 		/* EVENT_NONE_REQUESTED */		{ACTION(&Navigator::start_none), NAV_STATE_NONE},
 		/* EVENT_READY_REQUESTED */		{NO_ACTION, NAV_STATE_LOITER},
 		/* EVENT_LOITER_REQUESTED */		{NO_ACTION, NAV_STATE_LOITER},
@@ -1061,11 +979,7 @@
 		/* EVENT_HOME_POSITION_CHANGED */	{NO_ACTION, NAV_STATE_LOITER},
 	},
 	{
-<<<<<<< HEAD
-		/* STATE_MISSION */
-=======
 		/* NAV_STATE_MISSION */
->>>>>>> 6f559b27
 		/* EVENT_NONE_REQUESTED */		{ACTION(&Navigator::start_none), NAV_STATE_NONE},
 		/* EVENT_READY_REQUESTED */		{ACTION(&Navigator::start_ready), NAV_STATE_READY},
 		/* EVENT_LOITER_REQUESTED */		{ACTION(&Navigator::start_loiter), NAV_STATE_LOITER},
@@ -1076,11 +990,7 @@
 		/* EVENT_HOME_POSITION_CHANGED */	{NO_ACTION, NAV_STATE_MISSION},
 	},
 	{
-<<<<<<< HEAD
-		/* STATE_RTL */
-=======
 		/* NAV_STATE_RTL */
->>>>>>> 6f559b27
 		/* EVENT_NONE_REQUESTED */		{ACTION(&Navigator::start_none), NAV_STATE_NONE},
 		/* EVENT_READY_REQUESTED */		{ACTION(&Navigator::start_ready), NAV_STATE_READY},
 		/* EVENT_LOITER_REQUESTED */		{ACTION(&Navigator::start_loiter), NAV_STATE_LOITER},
@@ -1205,51 +1115,28 @@
 		_mission_item_valid = true;
 		position_setpoint_from_mission_item(&_pos_sp_triplet.current, &_mission_item);
 
-<<<<<<< HEAD
-		if (_mission_item_triplet.current.nav_cmd != NAV_CMD_RETURN_TO_LAUNCH &&
-		    _mission_item_triplet.current.nav_cmd != NAV_CMD_LOITER_TIME_LIMIT &&
-		    _mission_item_triplet.current.nav_cmd != NAV_CMD_LOITER_TURN_COUNT &&
-		    _mission_item_triplet.current.nav_cmd != NAV_CMD_LOITER_UNLIMITED) {
-=======
 		if (_mission_item.nav_cmd != NAV_CMD_RETURN_TO_LAUNCH &&
 		    _mission_item.nav_cmd != NAV_CMD_LOITER_TIME_LIMIT &&
 		    _mission_item.nav_cmd != NAV_CMD_LOITER_TURN_COUNT &&
 		    _mission_item.nav_cmd != NAV_CMD_LOITER_UNLIMITED) {
->>>>>>> 6f559b27
 			/* don't reset RTL state on RTL or LOITER items */
 			_rtl_state = RTL_STATE_NONE;
 		}
 
 		if (_vstatus.is_rotary_wing) {
 			if (_need_takeoff && (
-<<<<<<< HEAD
-				    _mission_item_triplet.current.nav_cmd == NAV_CMD_TAKEOFF ||
-				    _mission_item_triplet.current.nav_cmd == NAV_CMD_WAYPOINT ||
-				    _mission_item_triplet.current.nav_cmd == NAV_CMD_RETURN_TO_LAUNCH ||
-				    _mission_item_triplet.current.nav_cmd == NAV_CMD_LOITER_TIME_LIMIT ||
-				    _mission_item_triplet.current.nav_cmd == NAV_CMD_LOITER_TURN_COUNT ||
-				    _mission_item_triplet.current.nav_cmd == NAV_CMD_LOITER_UNLIMITED
-=======
 				    _mission_item.nav_cmd == NAV_CMD_TAKEOFF ||
 				    _mission_item.nav_cmd == NAV_CMD_WAYPOINT ||
 				    _mission_item.nav_cmd == NAV_CMD_RETURN_TO_LAUNCH ||
 				    _mission_item.nav_cmd == NAV_CMD_LOITER_TIME_LIMIT ||
 				    _mission_item.nav_cmd == NAV_CMD_LOITER_TURN_COUNT ||
 				    _mission_item.nav_cmd == NAV_CMD_LOITER_UNLIMITED
->>>>>>> 6f559b27
 			    )) {
 				/* do special TAKEOFF handling for VTOL */
 				_need_takeoff = false;
 
 				/* calculate desired takeoff altitude AMSL */
-<<<<<<< HEAD
-				float takeoff_alt_amsl = _mission_item_triplet.current.altitude;
-
-				if (_mission_item_triplet.current.altitude_is_relative)
-					takeoff_alt_amsl += _home_pos.altitude;
-=======
 				float takeoff_alt_amsl = _pos_sp_triplet.current.alt;
->>>>>>> 6f559b27
 
 				if (_vstatus.condition_landed) {
 					/* takeoff to at least NAV_TAKEOFF_ALT from ground if landed */
@@ -1273,22 +1160,14 @@
 					_pos_sp_triplet.current.type = SETPOINT_TYPE_TAKEOFF;
 				}
 
-<<<<<<< HEAD
-			} else if (_mission_item_triplet.current.nav_cmd == NAV_CMD_LAND) {
-=======
 			} else if (_mission_item.nav_cmd == NAV_CMD_LAND) {
->>>>>>> 6f559b27
 				/* will need takeoff after landing */
 				_need_takeoff = true;
 			}
 		}
 
 		if (_do_takeoff) {
-<<<<<<< HEAD
-			mavlink_log_info(_mavlink_fd, "[navigator] takeoff to %.1fm", _mission_item_triplet.current.altitude);
-=======
 			mavlink_log_info(_mavlink_fd, "[navigator] takeoff to %.1fm above home", _pos_sp_triplet.current.alt - _home_pos.alt);
->>>>>>> 6f559b27
 
 		} else {
 			if (onboard) {
@@ -1311,12 +1190,7 @@
 		ret = _mission.get_next_mission_item(&item_next);
 
 		if (ret == OK) {
-<<<<<<< HEAD
-			add_home_pos_to_rtl(&_mission_item_triplet.next);
-			_mission_item_triplet.next_valid = true;
-=======
 			position_setpoint_from_mission_item(&_pos_sp_triplet.next, &item_next);
->>>>>>> 6f559b27
 
 		} else {
 			/* this will fail for the last WP */
@@ -1332,26 +1206,13 @@
 {
 	_do_takeoff = false;
 
-<<<<<<< HEAD
-=======
 	/* decide if we need climb */
->>>>>>> 6f559b27
 	if (_rtl_state == RTL_STATE_NONE) {
 		if (_global_pos.alt < _home_pos.alt + _parameters.rtl_alt) {
 			_rtl_state = RTL_STATE_CLIMB;
 
 		} else {
 			_rtl_state = RTL_STATE_RETURN;
-<<<<<<< HEAD
-
-			if (_reset_loiter_pos) {
-				_mission_item_triplet.current.altitude_is_relative = false;
-				_mission_item_triplet.current.altitude = _global_pos.alt;
-			}
-		}
-	}
-
-=======
 		}
 	}
 
@@ -1361,7 +1222,6 @@
 		_mission_item.altitude = _global_pos.alt;
 	}
 
->>>>>>> 6f559b27
 	_reset_loiter_pos = true;
 	set_rtl_item();
 }
@@ -1432,33 +1292,6 @@
 {
 	switch (_rtl_state) {
 	case RTL_STATE_CLIMB: {
-<<<<<<< HEAD
-			memcpy(&_mission_item_triplet.previous, &_mission_item_triplet.current, sizeof(mission_item_s));
-			_mission_item_triplet.previous_valid = _mission_item_triplet.current_valid;
-
-			_mission_item_triplet.current_valid = true;
-			_mission_item_triplet.next_valid = false;
-
-			float climb_alt = _home_pos.altitude + _parameters.rtl_alt;
-
-			if (_vstatus.condition_landed)
-				climb_alt = fmaxf(climb_alt, _global_pos.alt + _parameters.rtl_alt);
-
-			_mission_item_triplet.current.altitude_is_relative = false;
-			_mission_item_triplet.current.lat = (double)_global_pos.lat / 1e7d;
-			_mission_item_triplet.current.lon = (double)_global_pos.lon / 1e7d;
-			_mission_item_triplet.current.altitude = climb_alt;
-			_mission_item_triplet.current.yaw = NAN;
-			_mission_item_triplet.current.loiter_radius = _parameters.loiter_radius;
-			_mission_item_triplet.current.loiter_direction = 1;
-			_mission_item_triplet.current.nav_cmd = NAV_CMD_TAKEOFF;
-			_mission_item_triplet.current.acceptance_radius = _parameters.acceptance_radius;
-			_mission_item_triplet.current.time_inside = 0.0f;
-			_mission_item_triplet.current.pitch_min = 0.0f;
-			_mission_item_triplet.current.autocontinue = true;
-			_mission_item_triplet.current.origin = ORIGIN_ONBOARD;
-			mavlink_log_info(_mavlink_fd, "[navigator] RTL: climb to %.1fm", climb_alt - _home_pos.altitude);
-=======
 			memcpy(&_pos_sp_triplet.previous, &_pos_sp_triplet.current, sizeof(position_setpoint_s));
 
 			float climb_alt = _home_pos.alt + _parameters.rtl_alt;
@@ -1488,32 +1321,10 @@
 			_pos_sp_triplet.next.valid = false;
 
 			mavlink_log_info(_mavlink_fd, "[navigator] RTL: climb to %.1fm above home", climb_alt - _home_pos.alt);
->>>>>>> 6f559b27
 			break;
 		}
 
 	case RTL_STATE_RETURN: {
-<<<<<<< HEAD
-			memcpy(&_mission_item_triplet.previous, &_mission_item_triplet.current, sizeof(mission_item_s));
-			_mission_item_triplet.previous_valid = _mission_item_triplet.current_valid;
-
-			_mission_item_triplet.current_valid = true;
-			_mission_item_triplet.next_valid = false;
-
-			_mission_item_triplet.current.lat = _home_pos.lat;
-			_mission_item_triplet.current.lon = _home_pos.lon;
-			// don't change altitude setpoint
-			_mission_item_triplet.current.yaw = NAN;
-			_mission_item_triplet.current.loiter_radius = _parameters.loiter_radius;
-			_mission_item_triplet.current.loiter_direction = 1;
-			_mission_item_triplet.current.nav_cmd = NAV_CMD_WAYPOINT;
-			_mission_item_triplet.current.acceptance_radius = _parameters.acceptance_radius;
-			_mission_item_triplet.current.time_inside = 0.0f;
-			_mission_item_triplet.current.pitch_min = 0.0f;
-			_mission_item_triplet.current.autocontinue = true;
-			_mission_item_triplet.current.origin = ORIGIN_ONBOARD;
-			mavlink_log_info(_mavlink_fd, "[navigator] RTL: return");
-=======
 			memcpy(&_pos_sp_triplet.previous, &_pos_sp_triplet.current, sizeof(position_setpoint_s));
 
 			_mission_item_valid = true;
@@ -1536,59 +1347,10 @@
 			_pos_sp_triplet.next.valid = false;
 
 			mavlink_log_info(_mavlink_fd, "[navigator] RTL: return at %.1fm above home", _mission_item.altitude - _home_pos.alt);
->>>>>>> 6f559b27
 			break;
 		}
 
 	case RTL_STATE_DESCEND: {
-<<<<<<< HEAD
-			memcpy(&_mission_item_triplet.previous, &_mission_item_triplet.current, sizeof(mission_item_s));
-			_mission_item_triplet.previous_valid = _mission_item_triplet.current_valid;
-
-			_mission_item_triplet.current_valid = true;
-			_mission_item_triplet.next_valid = false;
-
-			float descend_alt = _home_pos.altitude + _parameters.land_alt;
-
-			_mission_item_triplet.current.altitude_is_relative = false;
-			_mission_item_triplet.current.lat = _home_pos.lat;
-			_mission_item_triplet.current.lon = _home_pos.lon;
-			_mission_item_triplet.current.altitude = descend_alt;
-			_mission_item_triplet.current.yaw = NAN;
-			_mission_item_triplet.current.loiter_radius = _parameters.loiter_radius;
-			_mission_item_triplet.current.loiter_direction = 1;
-			_mission_item_triplet.current.nav_cmd = NAV_CMD_WAYPOINT;
-			_mission_item_triplet.current.acceptance_radius = _parameters.acceptance_radius;
-			_mission_item_triplet.current.time_inside = 0.0f;
-			_mission_item_triplet.current.pitch_min = 0.0f;
-			_mission_item_triplet.current.autocontinue = true;
-			_mission_item_triplet.current.origin = ORIGIN_ONBOARD;
-			mavlink_log_info(_mavlink_fd, "[navigator] RTL: descend to %.1fm", descend_alt - _home_pos.altitude);
-			break;
-		}
-
-	case RTL_STATE_LAND: {
-			memcpy(&_mission_item_triplet.previous, &_mission_item_triplet.current, sizeof(mission_item_s));
-			_mission_item_triplet.previous_valid = _mission_item_triplet.current_valid;
-
-			_mission_item_triplet.current_valid = true;
-			_mission_item_triplet.next_valid = false;
-
-			_mission_item_triplet.current.altitude_is_relative = false;
-			_mission_item_triplet.current.lat = _home_pos.lat;
-			_mission_item_triplet.current.lon = _home_pos.lon;
-			_mission_item_triplet.current.altitude = _home_pos.altitude;
-			_mission_item_triplet.current.yaw = NAN;
-			_mission_item_triplet.current.loiter_radius = _parameters.loiter_radius;
-			_mission_item_triplet.current.loiter_direction = 1;
-			_mission_item_triplet.current.nav_cmd = NAV_CMD_LAND;
-			_mission_item_triplet.current.acceptance_radius = _parameters.acceptance_radius;
-			_mission_item_triplet.current.time_inside = 0.0f;
-			_mission_item_triplet.current.pitch_min = 0.0f;
-			_mission_item_triplet.current.autocontinue = true;
-			_mission_item_triplet.current.origin = ORIGIN_ONBOARD;
-			mavlink_log_info(_mavlink_fd, "[navigator] RTL: land");
-=======
 			memcpy(&_pos_sp_triplet.previous, &_pos_sp_triplet.current, sizeof(position_setpoint_s));
 
 			_mission_item_valid = true;
@@ -1612,7 +1374,6 @@
 			_pos_sp_triplet.next.valid = false;
 
 			mavlink_log_info(_mavlink_fd, "[navigator] RTL: descend to %.1fm above home", _mission_item.altitude - _home_pos.alt);
->>>>>>> 6f559b27
 			break;
 		}
 
@@ -1621,8 +1382,6 @@
 			start_loiter();
 			break;
 		}
-<<<<<<< HEAD
-=======
 	}
 
 	_pos_sp_triplet_updated = true;
@@ -1643,7 +1402,6 @@
 		sp->lat = item->lat;
 		sp->lon = item->lon;
 		sp->alt = item->altitude_is_relative ? item->altitude + _home_pos.alt : item->altitude;
->>>>>>> 6f559b27
 	}
 
 	sp->yaw = item->yaw;
@@ -1711,16 +1469,6 @@
 		float dist_xy = -1.0f;
 		float dist_z = -1.0f;
 
-<<<<<<< HEAD
-		/* current relative or AMSL altitude depending on mission item altitude_is_relative flag */
-		float wp_alt_amsl = _mission_item_triplet.current.altitude;
-
-		if (_mission_item_triplet.current.altitude_is_relative)
-			_mission_item_triplet.current.altitude += _home_pos.altitude;
-
-		dist = get_distance_to_point_global_wgs84(_mission_item_triplet.current.lat, _mission_item_triplet.current.lon, wp_alt_amsl,
-				(double)_global_pos.lat / 1e7d, (double)_global_pos.lon / 1e7d, _global_pos.alt,
-=======
 		/* calculate AMSL altitude for this waypoint */
 		float wp_alt_amsl = _mission_item.altitude;
 
@@ -1729,7 +1477,6 @@
 
 		dist = get_distance_to_point_global_wgs84(_mission_item.lat, _mission_item.lon, wp_alt_amsl,
 				(double)_global_pos.lat, (double)_global_pos.lon, _global_pos.alt,
->>>>>>> 6f559b27
 				&dist_xy, &dist_z);
 
 		if (_do_takeoff) {
@@ -1748,11 +1495,7 @@
 	if (!_waypoint_yaw_reached) {
 		if (_vstatus.is_rotary_wing && !_do_takeoff && isfinite(_mission_item.yaw)) {
 			/* check yaw if defined only for rotary wing except takeoff */
-<<<<<<< HEAD
-			float yaw_err = _wrap_pi(_mission_item_triplet.current.yaw - _global_pos.yaw);
-=======
 			float yaw_err = _wrap_pi(_mission_item.yaw - _global_pos.yaw);
->>>>>>> 6f559b27
 
 			if (fabsf(yaw_err) < 0.05f) { /* XXX get rid of magic number */
 				_waypoint_yaw_reached = true;
@@ -1768,24 +1511,14 @@
 		if (_time_first_inside_orbit == 0) {
 			_time_first_inside_orbit = now;
 
-<<<<<<< HEAD
-			if (_mission_item_triplet.current.time_inside > 0.01f) {
-				mavlink_log_info(_mavlink_fd, "[navigator] waypoint reached, wait for %.1fs", _mission_item_triplet.current.time_inside);
-=======
 			if (_mission_item.time_inside > 0.01f) {
 				mavlink_log_info(_mavlink_fd, "[navigator] waypoint reached, wait for %.1fs", _mission_item.time_inside);
->>>>>>> 6f559b27
 			}
 		}
 
 		/* check if the MAV was long enough inside the waypoint orbit */
-<<<<<<< HEAD
-		if ((now - _time_first_inside_orbit >= (uint64_t)_mission_item_triplet.current.time_inside * 1e6)
-		    || _mission_item_triplet.current.nav_cmd == NAV_CMD_TAKEOFF) {
-=======
 		if ((now - _time_first_inside_orbit >= (uint64_t)_mission_item.time_inside * 1e6)
 		    || _mission_item.nav_cmd == NAV_CMD_TAKEOFF) {
->>>>>>> 6f559b27
 			_time_first_inside_orbit = 0;
 			_waypoint_yaw_reached = false;
 			_waypoint_position_reached = false;
@@ -1828,14 +1561,6 @@
 			}
 		}
 
-<<<<<<< HEAD
-	} else {
-		/* RTL finished */
-		if (_rtl_state == RTL_STATE_LAND) {
-			/* landed at home position */
-			mavlink_log_info(_mavlink_fd, "[navigator] RTL completed, landed");
-			dispatch(EVENT_READY_REQUESTED);
-=======
 	} else if (myState == NAV_STATE_RTL) {
 		/* RTL completed */
 		if (_rtl_state == RTL_STATE_DESCEND) {
@@ -1847,7 +1572,6 @@
 			} else {
 				dispatch(EVENT_LOITER_REQUESTED);
 			}
->>>>>>> 6f559b27
 
 		} else {
 			/* next RTL step */
@@ -1868,171 +1592,6 @@
 	/* update navigation state */
 	_pos_sp_triplet.nav_state = static_cast<nav_state_t>(myState);
 
-<<<<<<< HEAD
-	} else {
-		/* advertise and publish */
-		_triplet_pub = orb_advertise(ORB_ID(mission_item_triplet), &_mission_item_triplet);
-	}
-}
-
-void
-Navigator::publish_control_mode()
-{
-	/* update vehicle_control_mode topic*/
-	_control_mode.main_state = _vstatus.main_state;
-	_control_mode.nav_state = static_cast<nav_state_t>(myState);
-	_control_mode.flag_armed = _vstatus.arming_state == ARMING_STATE_ARMED || _vstatus.arming_state == ARMING_STATE_ARMED_ERROR;
-	_control_mode.flag_external_manual_override_ok = !_vstatus.is_rotary_wing;
-	_control_mode.flag_system_hil_enabled = _vstatus.hil_state == HIL_STATE_ON;
-
-	_control_mode.flag_control_flighttermination_enabled = false;
-
-	switch (_vstatus.main_state) {
-	case MAIN_STATE_MANUAL:
-		_control_mode.flag_control_offboard_enabled = false;
-		_control_mode.flag_control_manual_enabled = true;
-		_control_mode.flag_control_rates_enabled = _vstatus.is_rotary_wing;
-		_control_mode.flag_control_attitude_enabled = _vstatus.is_rotary_wing;
-		_control_mode.flag_control_altitude_enabled = false;
-		_control_mode.flag_control_climb_rate_enabled = false;
-		_control_mode.flag_control_position_enabled = false;
-		_control_mode.flag_control_velocity_enabled = false;
-		break;
-
-	case MAIN_STATE_SEATBELT:
-		_control_mode.flag_control_offboard_enabled = false;
-		_control_mode.flag_control_manual_enabled = true;
-		_control_mode.flag_control_rates_enabled = true;
-		_control_mode.flag_control_attitude_enabled = true;
-		_control_mode.flag_control_altitude_enabled = true;
-		_control_mode.flag_control_climb_rate_enabled = true;
-		_control_mode.flag_control_position_enabled = false;
-		_control_mode.flag_control_velocity_enabled = false;
-		break;
-
-	case MAIN_STATE_EASY:
-		_control_mode.flag_control_offboard_enabled = false;
-		_control_mode.flag_control_manual_enabled = true;
-		_control_mode.flag_control_rates_enabled = true;
-		_control_mode.flag_control_attitude_enabled = true;
-		_control_mode.flag_control_altitude_enabled = true;
-		_control_mode.flag_control_climb_rate_enabled = true;
-		_control_mode.flag_control_position_enabled = true;
-		_control_mode.flag_control_velocity_enabled = true;
-		break;
-
-	case MAIN_STATE_AUTO:
-		_control_mode.flag_control_offboard_enabled = false;
-		_control_mode.flag_control_manual_enabled = false;
-
-		if (myState == NAV_STATE_READY) {
-			/* disable all controllers, armed but idle */
-			_control_mode.flag_control_rates_enabled = false;
-			_control_mode.flag_control_attitude_enabled = false;
-			_control_mode.flag_control_position_enabled = false;
-			_control_mode.flag_control_velocity_enabled = false;
-			_control_mode.flag_control_altitude_enabled = false;
-			_control_mode.flag_control_climb_rate_enabled = false;
-
-		} else {
-			_control_mode.flag_control_rates_enabled = true;
-			_control_mode.flag_control_attitude_enabled = true;
-			_control_mode.flag_control_position_enabled = true;
-			_control_mode.flag_control_velocity_enabled = true;
-			_control_mode.flag_control_altitude_enabled = true;
-			_control_mode.flag_control_climb_rate_enabled = true;
-		}
-
-		break;
-
-	case MAIN_STATE_OFFBOARD:
-		_control_mode.flag_control_offboard_enabled = true;
-		_control_mode.flag_control_manual_enabled = false;
-
-		switch (_offboard.mode) {
-		case OFFBOARD_CONTROL_MODE_DIRECT_RATES:
-			_control_mode.flag_control_rates_enabled = true;
-			_control_mode.flag_control_attitude_enabled = false;
-			_control_mode.flag_control_altitude_enabled = false;
-			_control_mode.flag_control_climb_rate_enabled = false;
-			_control_mode.flag_control_position_enabled = false;
-			_control_mode.flag_control_velocity_enabled = false;
-			break;
-
-		case OFFBOARD_CONTROL_MODE_DIRECT_ATTITUDE:
-			_control_mode.flag_control_rates_enabled = true;
-			_control_mode.flag_control_attitude_enabled = true;
-			_control_mode.flag_control_altitude_enabled = false;
-			_control_mode.flag_control_climb_rate_enabled = false;
-			_control_mode.flag_control_position_enabled = false;
-			_control_mode.flag_control_velocity_enabled = false;
-			break;
-
-		case OFFBOARD_CONTROL_MODE_DIRECT_VELOCITY:
-			_control_mode.flag_control_rates_enabled = true;
-			_control_mode.flag_control_attitude_enabled = true;
-			_control_mode.flag_control_altitude_enabled = false;
-			_control_mode.flag_control_climb_rate_enabled = true;
-			_control_mode.flag_control_position_enabled = false;
-			_control_mode.flag_control_velocity_enabled = true;
-			break;
-
-		case OFFBOARD_CONTROL_MODE_DIRECT_POSITION:
-			_control_mode.flag_control_rates_enabled = true;
-			_control_mode.flag_control_attitude_enabled = true;
-			_control_mode.flag_control_altitude_enabled = true;
-			_control_mode.flag_control_climb_rate_enabled = true;
-			_control_mode.flag_control_position_enabled = true;
-			_control_mode.flag_control_velocity_enabled = true;
-			break;
-
-		default:
-			_control_mode.flag_control_rates_enabled = false;
-			_control_mode.flag_control_attitude_enabled = false;
-			_control_mode.flag_control_altitude_enabled = false;
-			_control_mode.flag_control_climb_rate_enabled = false;
-			_control_mode.flag_control_position_enabled = false;
-			_control_mode.flag_control_velocity_enabled = false;
-			break;
-		}
-
-		break;
-
-	default:
-		break;
-	}
-
-	_control_mode.timestamp = hrt_absolute_time();
-
-	/* lazily publish the mission triplet only once available */
-	if (_control_mode_pub > 0) {
-		/* publish the mission triplet */
-		orb_publish(ORB_ID(vehicle_control_mode), _control_mode_pub, &_control_mode);
-
-	} else {
-		/* advertise and publish */
-		_control_mode_pub = orb_advertise(ORB_ID(vehicle_control_mode), &_control_mode);
-	}
-}
-
-bool Navigator::cmp_mission_item_equivalent(const struct mission_item_s a, const struct mission_item_s b)
-{
-	if (a.altitude_is_relative == b.altitude_is_relative &&
-	    fabs(a.lat - b.lat) < FLT_EPSILON &&
-	    fabs(a.lon - b.lon) < FLT_EPSILON &&
-	    fabsf(a.altitude - b.altitude) < FLT_EPSILON &&
-	    fabsf(a.yaw - b.yaw) < FLT_EPSILON &&
-	    fabsf(a.loiter_radius - b.loiter_radius) < FLT_EPSILON &&
-	    a.loiter_direction == b.loiter_direction &&
-	    a.nav_cmd == b.nav_cmd &&
-	    fabsf(a.acceptance_radius - b.acceptance_radius) < FLT_EPSILON &&
-	    fabsf(a.time_inside - b.time_inside) < FLT_EPSILON &&
-	    a.autocontinue == b.autocontinue) {
-		return true;
-
-	} else {
-		return false;
-=======
 	/* lazily publish the position setpoint triplet only once available */
 	if (_pos_sp_triplet_pub > 0) {
 		/* publish the position setpoint triplet */
@@ -2041,7 +1600,6 @@
 	} else {
 		/* advertise and publish */
 		_pos_sp_triplet_pub = orb_advertise(ORB_ID(position_setpoint_triplet), &_pos_sp_triplet);
->>>>>>> 6f559b27
 	}
 }
 
