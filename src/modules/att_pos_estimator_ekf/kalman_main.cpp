/****************************************************************************
 *
 *   Copyright (C) 2012 PX4 Development Team. All rights reserved.
 *   Author: @author Example User <mail@example.com>
 *
 * Redistribution and use in source and binary forms, with or without
 * modification, are permitted provided that the following conditions
 * are met:
 *
 * 1. Redistributions of source code must retain the above copyright
 *    notice, this list of conditions and the following disclaimer.
 * 2. Redistributions in binary form must reproduce the above copyright
 *    notice, this list of conditions and the following disclaimer in
 *    the documentation and/or other materials provided with the
 *    distribution.
 * 3. Neither the name PX4 nor the names of its contributors may be
 *    used to endorse or promote products derived from this software
 *    without specific prior written permission.
 *
 * THIS SOFTWARE IS PROVIDED BY THE COPYRIGHT HOLDERS AND CONTRIBUTORS
 * "AS IS" AND ANY EXPRESS OR IMPLIED WARRANTIES, INCLUDING, BUT NOT
 * LIMITED TO, THE IMPLIED WARRANTIES OF MERCHANTABILITY AND FITNESS
 * FOR A PARTICULAR PURPOSE ARE DISCLAIMED. IN NO EVENT SHALL THE
 * COPYRIGHT OWNER OR CONTRIBUTORS BE LIABLE FOR ANY DIRECT, INDIRECT,
 * INCIDENTAL, SPECIAL, EXEMPLARY, OR CONSEQUENTIAL DAMAGES (INCLUDING,
 * BUT NOT LIMITED TO, PROCUREMENT OF SUBSTITUTE GOODS OR SERVICES; LOSS
 * OF USE, DATA, OR PROFITS; OR BUSINESS INTERRUPTION) HOWEVER CAUSED
 * AND ON ANY THEORY OF LIABILITY, WHETHER IN CONTRACT, STRICT
 * LIABILITY, OR TORT (INCLUDING NEGLIGENCE OR OTHERWISE) ARISING IN
 * ANY WAY OUT OF THE USE OF THIS SOFTWARE, EVEN IF ADVISED OF THE
 * POSSIBILITY OF SUCH DAMAGE.
 *
 ****************************************************************************/

/**
 * @file kalman_demo.cpp
 * Demonstration of control library
 */

#include <nuttx/config.h>
#include <unistd.h>
#include <stdio.h>
#include <stdlib.h>
#include <string.h>
#include <systemlib/systemlib.h>
#include <systemlib/param/param.h>
#include <systemlib/err.h>
#include <drivers/drv_hrt.h>
#include <math.h>
#include "KalmanNav.hpp"

static bool thread_should_exit = false;     /**< Deamon exit flag */
static bool thread_running = false;     /**< Deamon status flag */
static int deamon_task;             /**< Handle of deamon task / thread */

/**
 * Deamon management function.
 */
extern "C" __EXPORT int att_pos_estimator_ekf_main(int argc, char *argv[]);

/**
 * Mainloop of deamon.
 */
int kalman_demo_thread_main(int argc, char *argv[]);

/**
 * Print the correct usage.
 */
static void usage(const char *reason);

static void
usage(const char *reason)
{
	if (reason)
		fprintf(stderr, "%s\n", reason);

	warnx("usage: att_pos_estimator_ekf {start|stop|status} [-p <additional params>]");
	exit(1);
}

/**
 * The deamon app only briefly exists to start
 * the background job. The stack size assigned in the
 * Makefile does only apply to this management task.
 *
 * The actual stack size should be set in the call
 * to task_create().
 */
int att_pos_estimator_ekf_main(int argc, char *argv[])
{

	if (argc < 1)
		usage("missing command");

	if (!strcmp(argv[1], "start")) {

		if (thread_running) {
			warnx("already running");
			/* this is not an error */
			exit(0);
		}

		thread_should_exit = false;
<<<<<<< HEAD
		deamon_task = task_spawn_cmd("kalman_demo",
=======
		deamon_task = task_spawn("att_pos_estimator_ekf",
>>>>>>> 5c74809d
					 SCHED_DEFAULT,
					 SCHED_PRIORITY_MAX - 5,
					 4096,
					 kalman_demo_thread_main,
					 (argv) ? (const char **)&argv[2] : (const char **)NULL);
		exit(0);
	}

	if (!strcmp(argv[1], "stop")) {
		thread_should_exit = true;
		exit(0);
	}

	if (!strcmp(argv[1], "status")) {
		if (thread_running) {
			warnx("is running\n");

		} else {
			warnx("not started\n");
		}

		exit(0);
	}

	usage("unrecognized command");
	exit(1);
}

int kalman_demo_thread_main(int argc, char *argv[])
{

	warnx("starting\n");

	using namespace math;

	thread_running = true;

	KalmanNav nav(NULL, "KF");

	while (!thread_should_exit) {
		nav.update();
	}

	printf("exiting.\n");

	thread_running = false;

	return 0;
}<|MERGE_RESOLUTION|>--- conflicted
+++ resolved
@@ -101,11 +101,8 @@
 		}
 
 		thread_should_exit = false;
-<<<<<<< HEAD
-		deamon_task = task_spawn_cmd("kalman_demo",
-=======
-		deamon_task = task_spawn("att_pos_estimator_ekf",
->>>>>>> 5c74809d
+
+		deamon_task = task_spawn_cmd("att_pos_estimator_ekf",
 					 SCHED_DEFAULT,
 					 SCHED_PRIORITY_MAX - 5,
 					 4096,
